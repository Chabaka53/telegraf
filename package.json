--- conflicted
+++ resolved
@@ -1,10 +1,6 @@
 {
   "name": "telegraf",
-<<<<<<< HEAD
-  "version": "3.7.2",
-=======
   "version": "3.7.3",
->>>>>>> cc95ad85
   "description": "📡 Modern Telegram bot framework",
   "license": "MIT",
   "author": "Vitaly Domnikov <dotcypress@gmail.com>",
