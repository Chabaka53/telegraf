--- conflicted
+++ resolved
@@ -1,10 +1,6 @@
 {
   "name": "telegraf",
-<<<<<<< HEAD
-  "version": "3.14.3",
-=======
   "version": "3.15.0",
->>>>>>> a65a42c7
   "description": "📡 Modern Telegram bot framework",
   "license": "MIT",
   "author": "Vitaly Domnikov <dotcypress@gmail.com>",
