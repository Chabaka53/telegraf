/** @format */

import * as tg from 'typegram'
import * as tt from './telegram-types'
import { Middleware, MiddlewareFn, MiddlewareObj } from './middleware'
import Context, { FilteredContext, NarrowedContext } from './context'
import { MaybeArray, NonemptyReadonlyArray, MaybePromise, Guard } from './util'
import { type CallbackQuery } from './core/types/typegram'
import { callbackQuery } from './filters'

export type Triggers<C> = MaybeArray<
  string | RegExp | ((value: string, ctx: C) => RegExpExecArray | null)
>
export type Predicate<T> = (t: T) => boolean
export type AsyncPredicate<T> = (t: T) => Promise<boolean>

export type MatchedMiddleware<
  C extends Context,
  T extends tt.UpdateType | tt.MessageSubType = 'message' | 'channel_post'
> = NonemptyReadonlyArray<
  Middleware<NarrowedContext<C & { match: RegExpExecArray }, tt.MountMap[T]>>
>

/** Takes: a context type and an update type (or message subtype).
    Produces: a context that has some properties required, and some undefined.
    The required ones are those that are always present when the given update (or message) arrives.
    The undefined ones are those that are always absent when the given update (or message) arrives. */
/** @deprecated */
type MatchedContext<
  C extends Context,
  T extends tt.UpdateType | tt.MessageSubType
> = NarrowedContext<C, tt.MountMap[T]>

<<<<<<< HEAD
/**
 * Narrows down `C['update']` (and derived getters)
 * to specific update type `U`.
 *
 * Used by [[`Composer`]],
 * possibly useful for splitting a bot into multiple files.
 */
export type NarrowedContext<C extends Context, U extends tg.Update> = C & {
  update: U
}

export interface GameQueryUpdate extends tg.Update.CallbackQueryUpdate {
  callback_query: Expand<
    Omit<tg.CallbackQuery, 'data'> & {
      game_short_name: NonNullable<tg.CallbackQuery['game_short_name']>
    }
  >
}

export const noop = () => Promise.resolve(undefined)
=======
function always<T>(x: T) {
  return () => x
}
const anoop = always(Promise.resolve())
>>>>>>> e5f3dbc5

export class Composer<C extends Context> implements MiddlewareObj<C> {
  private handler: MiddlewareFn<C>

  constructor(...fns: ReadonlyArray<Middleware<C>>) {
    this.handler = Composer.compose(fns)
  }

  /**
   * Registers a middleware.
   */
  use(...fns: ReadonlyArray<Middleware<C>>) {
    this.handler = Composer.compose([this.handler, ...fns])
  }

  /**
   * Registers middleware for handling updates
   * matching given type guard function.
   * @deprecated use `Composer::on`
   */
  guard<U extends tg.Update>(
    guardFn: (update: tg.Update) => update is U,
    ...fns: NonemptyReadonlyArray<Middleware<NarrowedContext<C, U>>>
  ) {
    return this.use(Composer.guard<C, U>(guardFn, ...fns))
  }

  /**
   * Registers middleware for handling updates narrowed by update types or filter queries.
   */
  on<Filter extends tt.UpdateType | Guard<C['update']>>(
    filters: MaybeArray<Filter>,
    ...fns: NonemptyReadonlyArray<Middleware<FilteredContext<C, Filter>>>
  ): this

  /**
   * Registers middleware for handling updates narrowed by update types or message subtypes.
   * @deprecated Use filter utils instead. Support for Message subtype in `Composer::on` will be removed in Telegraf v5.
   */
  on<Filter extends tt.UpdateType | tt.MessageSubType>(
    filters: MaybeArray<Filter>,
    ...fns: NonemptyReadonlyArray<
      Middleware<NarrowedContext<C, tt.MountMap[Filter]>>
    >
  ): this

  on<Filter extends tt.UpdateType | tt.MessageSubType | Guard<C['update']>>(
    filters: MaybeArray<Filter>,
    ...fns: NonemptyReadonlyArray<
      Middleware<
        Filter extends tt.MessageSubType
          ? MatchedContext<C, Filter>
          : Filter extends tt.UpdateType | Guard<C['update']>
          ? FilteredContext<C, Filter>
          : never
      >
    >
  ): this {
    // @ts-expect-error This should get resolved when the overloads are removed in v5
    return this.use(Composer.on(filters, ...fns))
  }

  /**
   * Registers middleware for handling matching text messages.
   */
  hears(triggers: Triggers<C>, ...fns: MatchedMiddleware<C, 'text'>) {
    return this.use(Composer.hears<C>(triggers, ...fns))
  }

  /**
   * Registers middleware for handling specified commands.
   */
  command(
    command: MaybeArray<string>,
    ...fns: NonemptyReadonlyArray<
      Middleware<NarrowedContext<C, tt.MountMap['text']>>
    >
  ) {
    return this.use(Composer.command<C>(command, ...fns))
  }

  /**
   * Registers middleware for handling matching callback queries.
   */
  action(
    triggers: Triggers<C>,
    ...fns: MatchedMiddleware<C, 'callback_query'>
  ) {
    return this.use(Composer.action<C>(triggers, ...fns))
  }

  /**
   * Registers middleware for handling matching inline queries.
   */
  inlineQuery(
    triggers: Triggers<C>,
    ...fns: MatchedMiddleware<C, 'inline_query'>
  ) {
    return this.use(Composer.inlineQuery<C>(triggers, ...fns))
  }

  /**
   * Registers middleware for handling game queries
   */
  gameQuery(
    ...fns: NonemptyReadonlyArray<
      Middleware<
        NarrowedContext<
          C,
          tg.Update.CallbackQueryUpdate<CallbackQuery.GameQuery>
        >
      >
    >
  ) {
    return this.use(Composer.gameQuery(...fns))
  }

  /**
   * Registers middleware for dropping matching updates.
   */
  drop(predicate: Predicate<C>) {
    return this.use(Composer.drop(predicate))
  }

  /** @deprecated use `Composer::drop` */
  filter(predicate: Predicate<C>) {
    return this.use(Composer.filter(predicate))
  }

<<<<<<< HEAD
=======
  private entity<
    T extends 'message' | 'channel_post' | tt.MessageSubType =
      | 'message'
      | 'channel_post'
  >(
    predicate:
      | MaybeArray<string>
      | ((entity: tg.MessageEntity, s: string, ctx: C) => boolean),
    ...fns: ReadonlyArray<Middleware<NarrowedContext<C, tt.MountMap[T]>>>
  ) {
    return this.use(Composer.entity<C, T>(predicate, ...fns))
  }

>>>>>>> e5f3dbc5
  email(email: Triggers<C>, ...fns: MatchedMiddleware<C>) {
    return this.use(Composer.email<C>(email, ...fns))
  }

  url(url: Triggers<C>, ...fns: MatchedMiddleware<C>) {
    return this.use(Composer.url<C>(url, ...fns))
  }

  textLink(link: Triggers<C>, ...fns: MatchedMiddleware<C>) {
    return this.use(Composer.textLink<C>(link, ...fns))
  }

  textMention(mention: Triggers<C>, ...fns: MatchedMiddleware<C>) {
    return this.use(Composer.textMention<C>(mention, ...fns))
  }

  mention(mention: MaybeArray<string>, ...fns: MatchedMiddleware<C>) {
    return this.use(Composer.mention<C>(mention, ...fns))
  }

  phone(number: Triggers<C>, ...fns: MatchedMiddleware<C>) {
    return this.use(Composer.phone<C>(number, ...fns))
  }

  hashtag(hashtag: MaybeArray<string>, ...fns: MatchedMiddleware<C>) {
    return this.use(Composer.hashtag<C>(hashtag, ...fns))
  }

  cashtag(cashtag: MaybeArray<string>, ...fns: MatchedMiddleware<C>) {
    return this.use(Composer.cashtag<C>(cashtag, ...fns))
  }

  spoiler(text: Triggers<C>, ...fns: MatchedMiddleware<C>) {
    return this.use(Composer.spoiler<C>(text, ...fns))
  }

  /**
   * Registers a middleware for handling /start
   */
  start(
    ...fns: NonemptyReadonlyArray<
      Middleware<
        NarrowedContext<C, tt.MountMap['text']> & { startPayload: string }
      >
    >
  ) {
    const handler = Composer.compose(fns)
    return this.command('start', (ctx, next) => {
      // First entity is the /start bot_command itself
      // eslint-disable-next-line @typescript-eslint/no-non-null-assertion
      const entity = ctx.update.message.entities![0]!
      const startPayload = ctx.update.message.text.slice(entity.length + 1)
      return handler(Object.assign(ctx, { startPayload }), next)
    })
  }

  /**
   * Registers a middleware for handling /help
   */
  help(
    ...fns: NonemptyReadonlyArray<
      Middleware<NarrowedContext<C, tt.MountMap['text']>>
    >
  ) {
    return this.command('help', ...fns)
  }

  /**
   * Registers a middleware for handling /settings
   */
  settings(
    ...fns: NonemptyReadonlyArray<
      Middleware<NarrowedContext<C, tt.MountMap['text']>>
    >
  ) {
    return this.command('settings', ...fns)
  }

  middleware() {
    return this.handler
  }

  static reply(...args: Parameters<Context['reply']>): MiddlewareFn<Context> {
    return (ctx) => ctx.reply(...args)
  }

  static catch<C extends Context>(
    errorHandler: (err: unknown, ctx: C) => void,
    ...fns: ReadonlyArray<Middleware<C>>
  ): MiddlewareFn<C> {
    const handler = Composer.compose(fns)
    // prettier-ignore
    return (ctx, next) => Promise.resolve(handler(ctx, next))
      .catch((err) => errorHandler(err, ctx))
  }

  /**
   * Generates middleware that runs in the background.
   */
  static fork<C extends Context>(middleware: Middleware<C>): MiddlewareFn<C> {
    const handler = Composer.unwrap(middleware)
    return async (ctx, next) => {
      await Promise.all([handler(ctx, noop), next()])
    }
  }

  static tap<C extends Context>(middleware: Middleware<C>): MiddlewareFn<C> {
    const handler = Composer.unwrap(middleware)
    return (ctx, next) => Promise.resolve(handler(ctx, noop)).then(() => next())
  }

  /**
   * Generates middleware that gives up control to the next middleware.
   */
  static passThru(): MiddlewareFn<Context> {
    return (ctx, next) => next()
  }

  static lazy<C extends Context>(
    factoryFn: (ctx: C) => MaybePromise<Middleware<C>>
  ): MiddlewareFn<C> {
    if (typeof factoryFn !== 'function') {
      throw new Error('Argument must be a function')
    }
    return (ctx, next) =>
      Promise.resolve(factoryFn(ctx)).then((middleware) =>
        Composer.unwrap(middleware)(ctx, next)
      )
  }

  static log(logFn: (s: string) => void = console.log): MiddlewareFn<Context> {
    return (ctx, next) => {
      logFn(JSON.stringify(ctx.update, null, 2))
      return next()
    }
  }

  /**
   * @param trueMiddleware middleware to run if the predicate returns true
   * @param falseMiddleware middleware to run if the predicate returns false
   */
  static branch<C extends Context>(
    predicate: Predicate<C> | AsyncPredicate<C>,
    trueMiddleware: Middleware<C>,
    falseMiddleware: Middleware<C>
  ): MiddlewareFn<C> {
    if (typeof predicate !== 'function') {
      return Composer.unwrap(predicate ? trueMiddleware : falseMiddleware)
    }
    return Composer.lazy<C>((ctx) =>
      Promise.resolve(predicate(ctx)).then((value) =>
        value ? trueMiddleware : falseMiddleware
      )
    )
  }

  /**
   * Generates optional middleware.
   * @param predicate predicate to decide on a context object whether to run the middleware
   * @param middleware middleware to run if the predicate returns true
   */
  static optional<C extends Context>(
    predicate: Predicate<C> | AsyncPredicate<C>,
    ...fns: NonemptyReadonlyArray<Middleware<C>>
  ): MiddlewareFn<C> {
    return Composer.branch(
      predicate,
      Composer.compose(fns),
      Composer.passThru()
    )
  }

  /** @deprecated use `Composer.drop` */
  static filter<C extends Context>(predicate: Predicate<C>): MiddlewareFn<C> {
    return Composer.branch(predicate, Composer.passThru(), noop)
  }

  /**
   * Generates middleware for dropping matching updates.
   */
  static drop<C extends Context>(predicate: Predicate<C>): MiddlewareFn<C> {
    return Composer.branch(predicate, noop, Composer.passThru())
  }

  static dispatch<
    C extends Context,
    Handlers extends Record<string | number | symbol, Middleware<C>>
  >(routeFn: (ctx: C) => keyof Handlers, handlers: Handlers): Middleware<C> {
    return (ctx, next) => {
      const key = routeFn(ctx)
      if (!Object.hasOwn(handlers, key)) return next()
      // eslint-disable-next-line @typescript-eslint/no-non-null-assertion
      return Composer.unwrap(handlers[key]!)(ctx, next)
    }
  }

  // EXPLANATION FOR THE ts-expect-error ANNOTATIONS

  // The annotations around function invocations with `...fns` are there
  // whenever we perform validation logic that the flow analysis of TypeScript
  // cannot comprehend. We always make sure that the middleware functions are
  // only invoked with properly constrained context objects, but this cannot be
  // determined automatically.

  /**
   * Generates optional middleware based on a predicate that only operates on `ctx.update`.
   *
   * Example:
   * ```ts
   * import { Composer, Update } from 'telegraf'
   *
   * const predicate = (u): u is Update.MessageUpdate => 'message' in u
   * const middleware = Composer.guard(predicate, (ctx) => {
   *   const message = ctx.update.message
   * })
   * ```
   *
   * Note that `Composer.on('message')` is preferred over this.
   *
   * @param guardFn predicate to decide whether to run the middleware based on the `ctx.update` object
   * @param fns middleware to run if the predicate returns true
   * @see `Composer.optional` for a more generic version of this method that allows the predicate to operate on `ctx` itself
   * @deprecated use `Composer.on`
   */
  static guard<C extends Context, U extends tg.Update>(
    guardFn: (u: tg.Update) => u is U,
    ...fns: NonemptyReadonlyArray<Middleware<NarrowedContext<C, U>>>
  ): MiddlewareFn<C> {
    return Composer.optional<C>(
      (ctx) => guardFn(ctx.update),
      // @ts-expect-error see explanation above
      ...fns
    )
  }

  /**
<<<<<<< HEAD
   * Generates middleware for handling provided update types.
=======
   * Generates middleware for handling updates narrowed by update types or filter queries.
   */
  static on<
    Ctx extends Context,
    Filter extends tt.UpdateType | Guard<Ctx['update']>
  >(
    filters: MaybeArray<Filter>,
    ...fns: NonemptyReadonlyArray<Middleware<FilteredContext<Ctx, Filter>>>
  ): MiddlewareFn<Ctx>

  /**
   * Generates middleware for handling updates narrowed by update types or message subtype.
   * @deprecated Use filter utils instead. Support for Message subtype in `Composer.on` will be removed in Telegraf v5.
>>>>>>> e5f3dbc5
   */
  static on<
    Ctx extends Context,
    Filter extends tt.UpdateType | tt.MessageSubType
  >(
    filters: MaybeArray<Filter>,
    ...fns: NonemptyReadonlyArray<
      Middleware<NarrowedContext<Ctx, tt.MountMap[Filter]>>
    >
  ): MiddlewareFn<Ctx>

  static on<
    Ctx extends Context,
    Filter extends tt.UpdateType | tt.MessageSubType | Guard<Ctx['update']>
  >(
    updateType: MaybeArray<Filter>,
    ...fns: NonemptyReadonlyArray<Middleware<Ctx>>
  ): MiddlewareFn<Ctx> {
    const filters = Array.isArray(updateType) ? updateType : [updateType]

    const predicate = (update: tg.Update): update is tg.Update => {
      for (const filter of filters) {
        if (
          typeof filter === 'function'
            ? // filter is a type guard
              filter(update)
            : // check if filter is the update type
              filter in update ||
              // check if filter is the msg type
              // TODO: remove in v5!
              ('message' in update && filter in update.message)
        ) {
          return true
        }
      }

      return false
    }

    return Composer.optional((ctx) => predicate(ctx.update), ...fns)
  }

  /**
   * Generates middleware for handling provided update types.
   * @deprecated use `Composer.on` instead
   */
  static mount = Composer.on

  private static entity<
    C extends Context,
    T extends 'message' | 'channel_post' | tt.MessageSubType =
      | 'message'
      | 'channel_post'
  >(
    predicate:
      | MaybeArray<string>
      | ((entity: tg.MessageEntity, s: string, ctx: C) => boolean),
    ...fns: ReadonlyArray<Middleware<NarrowedContext<C, tt.MountMap[T]>>>
  ): MiddlewareFn<C> {
    if (typeof predicate !== 'function') {
      const entityTypes = normalizeTextArguments(predicate)
      return Composer.entity(({ type }) => entityTypes.includes(type), ...fns)
    }
    return Composer.optional<C>((ctx) => {
      const msg: tg.Message | undefined = ctx.message ?? ctx.channelPost
      if (msg === undefined) {
        return false
      }
      const text = getText(msg)
      const entities = getEntities(msg)
      if (text === undefined) return false
      return entities.some((entity) =>
        predicate(
          entity,
          text.substring(entity.offset, entity.offset + entity.length),
          ctx
        )
      )
      // @ts-expect-error see explanation above
    }, ...fns)
  }

  static entityText<C extends Context>(
    entityType: MaybeArray<string>,
    predicate: Triggers<C>,
    ...fns: MatchedMiddleware<C>
  ): MiddlewareFn<C> {
    if (fns.length === 0) {
      // prettier-ignore
      return Array.isArray(predicate)
        // @ts-expect-error predicate is really the middleware
        ? Composer.entity(entityType, ...predicate)
        // @ts-expect-error predicate is really the middleware
        : Composer.entity(entityType, predicate)
    }
    const triggers = normalizeTriggers(predicate)
    return Composer.entity<C>(({ type }, value, ctx) => {
      if (type !== entityType) {
        return false
      }
      for (const trigger of triggers) {
        // @ts-expect-error define so far unknown property `match`
        if ((ctx.match = trigger(value, ctx))) {
          return true
        }
      }
      return false
      // @ts-expect-error see explanation above
    }, ...fns)
  }

  static email<C extends Context>(
    email: Triggers<C>,
    ...fns: MatchedMiddleware<C>
  ): MiddlewareFn<C> {
    return Composer.entityText<C>('email', email, ...fns)
  }

  static phone<C extends Context>(
    number: Triggers<C>,
    ...fns: MatchedMiddleware<C>
  ): MiddlewareFn<C> {
    return Composer.entityText<C>('phone_number', number, ...fns)
  }

  static url<C extends Context>(
    url: Triggers<C>,
    ...fns: MatchedMiddleware<C>
  ): MiddlewareFn<C> {
    return Composer.entityText<C>('url', url, ...fns)
  }

  static textLink<C extends Context>(
    link: Triggers<C>,
    ...fns: MatchedMiddleware<C>
  ): MiddlewareFn<C> {
    return Composer.entityText<C>('text_link', link, ...fns)
  }

  static textMention<C extends Context>(
    mention: Triggers<C>,
    ...fns: MatchedMiddleware<C>
  ): MiddlewareFn<C> {
    return Composer.entityText<C>('text_mention', mention, ...fns)
  }

  static mention<C extends Context>(
    mention: MaybeArray<string>,
    ...fns: MatchedMiddleware<C>
  ): MiddlewareFn<C> {
    return Composer.entityText<C>(
      'mention',
      normalizeTextArguments(mention, '@'),
      ...fns
    )
  }

  static hashtag<C extends Context>(
    hashtag: MaybeArray<string>,
    ...fns: MatchedMiddleware<C>
  ): MiddlewareFn<C> {
    return Composer.entityText<C>(
      'hashtag',
      normalizeTextArguments(hashtag, '#'),
      ...fns
    )
  }

  static cashtag<C extends Context>(
    cashtag: MaybeArray<string>,
    ...fns: MatchedMiddleware<C>
  ): MiddlewareFn<C> {
    return Composer.entityText<C>(
      'cashtag',
      normalizeTextArguments(cashtag, '$'),
      ...fns
    )
  }

  static spoiler<C extends Context>(
    text: Triggers<C>,
    ...fns: MatchedMiddleware<C>
  ): MiddlewareFn<C> {
    return Composer.entityText<C>('spoiler', text, ...fns)
  }

  private static match<
    C extends Context,
    T extends
      | 'message'
      | 'channel_post'
      | 'callback_query'
      | 'inline_query'
      | tt.MessageSubType
  >(
    triggers: ReadonlyArray<(text: string, ctx: C) => RegExpExecArray | null>,
    ...fns: MatchedMiddleware<C, T>
  ): MiddlewareFn<NarrowedContext<C, tt.MountMap[T]>> {
    const handler = Composer.compose(fns)
    return (ctx, next) => {
      const text =
        getText(ctx.message) ??
        getText(ctx.channelPost) ??
        getText(ctx.callbackQuery) ??
        ctx.inlineQuery?.query
      if (text === undefined) return next()
      for (const trigger of triggers) {
        const match = trigger(text, ctx)
        if (match) {
          return handler(Object.assign(ctx, { match }), next)
        }
      }
      return next()
    }
  }

  /**
   * Generates middleware for handling matching text messages.
   */
  static hears<C extends Context>(
    triggers: Triggers<C>,
    ...fns: MatchedMiddleware<C, 'text'>
  ): MiddlewareFn<C> {
    return Composer.on(
      'text',
      Composer.match<C, 'text'>(normalizeTriggers(triggers), ...fns)
    )
  }

  /**
   * Generates middleware for handling specified commands.
   */
  static command<C extends Context>(
    command: MaybeArray<string>,
    ...fns: NonemptyReadonlyArray<
      Middleware<NarrowedContext<C, tt.MountMap['text']>>
    >
  ): MiddlewareFn<C> {
    if (fns.length === 0) {
      // @ts-expect-error command is really the middleware
      return Composer.entity('bot_command', command)
    }
    const commands = normalizeTextArguments(command, '/')
    return Composer.on<C, 'text'>(
      'text',
      Composer.lazy<NarrowedContext<C, tt.MountMap['text']>>((ctx) => {
        const groupCommands =
          ctx.me && ctx.chat?.type.endsWith('group')
            ? commands.map((command) => `${command}@${ctx.me}`)
            : []
        return Composer.entity<NarrowedContext<C, tt.MountMap['text']>>(
          ({ offset, type }, value) =>
            offset === 0 &&
            type === 'bot_command' &&
            (commands.includes(value) || groupCommands.includes(value)),
          ...fns
        )
      })
    )
  }

  /**
   * Generates middleware for handling matching callback queries.
   */
  static action<C extends Context>(
    triggers: Triggers<C>,
    ...fns: MatchedMiddleware<C, 'callback_query'>
  ): MiddlewareFn<C> {
    return Composer.on(
      'callback_query',
      Composer.match<C, 'callback_query'>(normalizeTriggers(triggers), ...fns)
    )
  }

  /**
   * Generates middleware for handling matching inline queries.
   */
  static inlineQuery<C extends Context>(
    triggers: Triggers<C>,
    ...fns: MatchedMiddleware<C, 'inline_query'>
  ): MiddlewareFn<C> {
    return Composer.on(
      'inline_query',
      Composer.match<C, 'inline_query'>(normalizeTriggers(triggers), ...fns)
    )
  }

  /**
   * Generates middleware responding only to specified users.
   */
  static acl<C extends Context>(
    userId: MaybeArray<number>,
    ...fns: NonemptyReadonlyArray<Middleware<C>>
  ): MiddlewareFn<C> {
    if (typeof userId === 'function') {
      return Composer.optional(userId, ...fns)
    }
    const allowed = Array.isArray(userId) ? userId : [userId]
    // prettier-ignore
    return Composer.optional((ctx) => !ctx.from || allowed.includes(ctx.from.id), ...fns)
  }

  private static memberStatus<C extends Context>(
    status: MaybeArray<tg.ChatMember['status']>,
    ...fns: NonemptyReadonlyArray<Middleware<C>>
  ): MiddlewareFn<C> {
    const statuses = Array.isArray(status) ? status : [status]
    return Composer.optional(async (ctx) => {
      if (ctx.message === undefined) return false
      const member = await ctx.getChatMember(ctx.message.from.id)
      return statuses.includes(member.status)
    }, ...fns)
  }

  /**
   * Generates middleware responding only to chat admins and chat creator.
   */
  static admin<C extends Context>(
    ...fns: NonemptyReadonlyArray<Middleware<C>>
  ): MiddlewareFn<C> {
    return Composer.memberStatus(['administrator', 'creator'], ...fns)
  }

  /**
   * Generates middleware responding only to chat creator.
   */
  static creator<C extends Context>(
    ...fns: NonemptyReadonlyArray<Middleware<C>>
  ): MiddlewareFn<C> {
    return Composer.memberStatus('creator', ...fns)
  }

  /**
   * Generates middleware running only in specified chat types.
   */
  static chatType<C extends Context>(
    type: MaybeArray<tg.Chat['type']>,
    ...fns: NonemptyReadonlyArray<Middleware<C>>
  ): MiddlewareFn<C> {
    const types = Array.isArray(type) ? type : [type]
    return Composer.optional((ctx) => {
      const chat = ctx.chat
      return chat !== undefined && types.includes(chat.type)
    }, ...fns)
  }

  /**
   * Generates middleware running only in private chats.
   */
  static privateChat<C extends Context>(
    ...fns: NonemptyReadonlyArray<Middleware<C>>
  ): MiddlewareFn<C> {
    return Composer.chatType('private', ...fns)
  }

  /**
   * Generates middleware running only in groups and supergroups.
   */
  static groupChat<C extends Context>(
    ...fns: NonemptyReadonlyArray<Middleware<C>>
  ): MiddlewareFn<C> {
    return Composer.chatType(['group', 'supergroup'], ...fns)
  }

  /**
   * Generates middleware for handling game queries.
   */
  static gameQuery<C extends Context>(
    ...fns: NonemptyReadonlyArray<
      Middleware<
        NarrowedContext<
          C,
          tg.Update.CallbackQueryUpdate<CallbackQuery.GameQuery>
        >
      >
    >
  ): MiddlewareFn<C> {
    return Composer.guard(callbackQuery('game_short_name'), ...fns)
  }

  static unwrap<C extends Context>(handler: Middleware<C>): MiddlewareFn<C> {
    if (!handler) {
      throw new Error('Handler is undefined')
    }
    return 'middleware' in handler ? handler.middleware() : handler
  }

  static compose<C extends Context>(
    middlewares: ReadonlyArray<Middleware<C>>
  ): MiddlewareFn<C> {
    if (!Array.isArray(middlewares)) {
      throw new Error('Middlewares must be an array')
    }
    if (middlewares.length === 0) {
      return Composer.passThru()
    }
    if (middlewares.length === 1) {
      // Quite literally asserted in the above condition
      // eslint-disable-next-line @typescript-eslint/no-non-null-assertion
      return Composer.unwrap(middlewares[0]!)
    }
    return (ctx, next) => {
      let index = -1
      return execute(0, ctx)
      async function execute(i: number, context: C): Promise<void> {
        if (!(context instanceof Context)) {
          throw new Error('next(ctx) called with invalid context')
        }
        if (i <= index) {
          throw new Error('next() called multiple times')
        }
        index = i
        const handler = Composer.unwrap(middlewares[i] ?? next)
        await handler(context, async (ctx = context) => {
          await execute(i + 1, ctx)
        })
      }
    }
  }
}

function escapeRegExp(s: string) {
  // $& means the whole matched string
  return s.replace(/[.*+\-?^${}()|[\]\\]/g, '\\$&')
}

function normalizeTriggers<C extends Context>(
  triggers: Triggers<C>
): Array<(value: string, ctx: C) => RegExpExecArray | null> {
  if (!Array.isArray(triggers)) {
    triggers = [triggers]
  }
  return triggers.map((trigger) => {
    if (!trigger) {
      throw new Error('Invalid trigger')
    }
    if (typeof trigger === 'function') {
      return trigger
    }
    if (trigger instanceof RegExp) {
      return (value = '') => {
        trigger.lastIndex = 0
        return trigger.exec(value)
      }
    }
    const regex = new RegExp(`^${escapeRegExp(trigger)}$`)
    return (value: string) => regex.exec(value)
  })
}

function getEntities(msg: tg.Message | undefined): tg.MessageEntity[] {
  if (msg == null) return []
  if ('caption_entities' in msg) return msg.caption_entities ?? []
  if ('entities' in msg) return msg.entities ?? []
  return []
}
function getText(
  msg: tg.Message | tg.CallbackQuery | undefined
): string | undefined {
  if (msg == null) return undefined
  if ('caption' in msg) return msg.caption
  if ('text' in msg) return msg.text
  if ('data' in msg) return msg.data
  if ('game_short_name' in msg) return msg.game_short_name
  return undefined
}

function normalizeTextArguments(argument: MaybeArray<string>, prefix = '') {
  const args = Array.isArray(argument) ? argument : [argument]
  // prettier-ignore
  return args
    .filter(Boolean)
    .map((arg) => prefix && typeof arg === 'string' && !arg.startsWith(prefix) ? `${prefix}${arg}` : arg)
}

export default Composer<|MERGE_RESOLUTION|>--- conflicted
+++ resolved
@@ -5,7 +5,6 @@
 import { Middleware, MiddlewareFn, MiddlewareObj } from './middleware'
 import Context, { FilteredContext, NarrowedContext } from './context'
 import { MaybeArray, NonemptyReadonlyArray, MaybePromise, Guard } from './util'
-import { type CallbackQuery } from './core/types/typegram'
 import { callbackQuery } from './filters'
 
 export type Triggers<C> = MaybeArray<
@@ -21,43 +20,7 @@
   Middleware<NarrowedContext<C & { match: RegExpExecArray }, tt.MountMap[T]>>
 >
 
-/** Takes: a context type and an update type (or message subtype).
-    Produces: a context that has some properties required, and some undefined.
-    The required ones are those that are always present when the given update (or message) arrives.
-    The undefined ones are those that are always absent when the given update (or message) arrives. */
-/** @deprecated */
-type MatchedContext<
-  C extends Context,
-  T extends tt.UpdateType | tt.MessageSubType
-> = NarrowedContext<C, tt.MountMap[T]>
-
-<<<<<<< HEAD
-/**
- * Narrows down `C['update']` (and derived getters)
- * to specific update type `U`.
- *
- * Used by [[`Composer`]],
- * possibly useful for splitting a bot into multiple files.
- */
-export type NarrowedContext<C extends Context, U extends tg.Update> = C & {
-  update: U
-}
-
-export interface GameQueryUpdate extends tg.Update.CallbackQueryUpdate {
-  callback_query: Expand<
-    Omit<tg.CallbackQuery, 'data'> & {
-      game_short_name: NonNullable<tg.CallbackQuery['game_short_name']>
-    }
-  >
-}
-
 export const noop = () => Promise.resolve(undefined)
-=======
-function always<T>(x: T) {
-  return () => x
-}
-const anoop = always(Promise.resolve())
->>>>>>> e5f3dbc5
 
 export class Composer<C extends Context> implements MiddlewareObj<C> {
   private handler: MiddlewareFn<C>
@@ -71,18 +34,6 @@
    */
   use(...fns: ReadonlyArray<Middleware<C>>) {
     this.handler = Composer.compose([this.handler, ...fns])
-  }
-
-  /**
-   * Registers middleware for handling updates
-   * matching given type guard function.
-   * @deprecated use `Composer::on`
-   */
-  guard<U extends tg.Update>(
-    guardFn: (update: tg.Update) => update is U,
-    ...fns: NonemptyReadonlyArray<Middleware<NarrowedContext<C, U>>>
-  ) {
-    return this.use(Composer.guard<C, U>(guardFn, ...fns))
   }
 
   /**
@@ -91,32 +42,7 @@
   on<Filter extends tt.UpdateType | Guard<C['update']>>(
     filters: MaybeArray<Filter>,
     ...fns: NonemptyReadonlyArray<Middleware<FilteredContext<C, Filter>>>
-  ): this
-
-  /**
-   * Registers middleware for handling updates narrowed by update types or message subtypes.
-   * @deprecated Use filter utils instead. Support for Message subtype in `Composer::on` will be removed in Telegraf v5.
-   */
-  on<Filter extends tt.UpdateType | tt.MessageSubType>(
-    filters: MaybeArray<Filter>,
-    ...fns: NonemptyReadonlyArray<
-      Middleware<NarrowedContext<C, tt.MountMap[Filter]>>
-    >
-  ): this
-
-  on<Filter extends tt.UpdateType | tt.MessageSubType | Guard<C['update']>>(
-    filters: MaybeArray<Filter>,
-    ...fns: NonemptyReadonlyArray<
-      Middleware<
-        Filter extends tt.MessageSubType
-          ? MatchedContext<C, Filter>
-          : Filter extends tt.UpdateType | Guard<C['update']>
-          ? FilteredContext<C, Filter>
-          : never
-      >
-    >
-  ): this {
-    // @ts-expect-error This should get resolved when the overloads are removed in v5
+  ) {
     return this.use(Composer.on(filters, ...fns))
   }
 
@@ -167,7 +93,7 @@
       Middleware<
         NarrowedContext<
           C,
-          tg.Update.CallbackQueryUpdate<CallbackQuery.GameQuery>
+          tg.Update.CallbackQueryUpdate<tg.CallbackQuery.GameQuery>
         >
       >
     >
@@ -182,27 +108,6 @@
     return this.use(Composer.drop(predicate))
   }
 
-  /** @deprecated use `Composer::drop` */
-  filter(predicate: Predicate<C>) {
-    return this.use(Composer.filter(predicate))
-  }
-
-<<<<<<< HEAD
-=======
-  private entity<
-    T extends 'message' | 'channel_post' | tt.MessageSubType =
-      | 'message'
-      | 'channel_post'
-  >(
-    predicate:
-      | MaybeArray<string>
-      | ((entity: tg.MessageEntity, s: string, ctx: C) => boolean),
-    ...fns: ReadonlyArray<Middleware<NarrowedContext<C, tt.MountMap[T]>>>
-  ) {
-    return this.use(Composer.entity<C, T>(predicate, ...fns))
-  }
-
->>>>>>> e5f3dbc5
   email(email: Triggers<C>, ...fns: MatchedMiddleware<C>) {
     return this.use(Composer.email<C>(email, ...fns))
   }
@@ -375,11 +280,6 @@
     )
   }
 
-  /** @deprecated use `Composer.drop` */
-  static filter<C extends Context>(predicate: Predicate<C>): MiddlewareFn<C> {
-    return Composer.branch(predicate, Composer.passThru(), noop)
-  }
-
   /**
    * Generates middleware for dropping matching updates.
    */
@@ -408,40 +308,6 @@
   // determined automatically.
 
   /**
-   * Generates optional middleware based on a predicate that only operates on `ctx.update`.
-   *
-   * Example:
-   * ```ts
-   * import { Composer, Update } from 'telegraf'
-   *
-   * const predicate = (u): u is Update.MessageUpdate => 'message' in u
-   * const middleware = Composer.guard(predicate, (ctx) => {
-   *   const message = ctx.update.message
-   * })
-   * ```
-   *
-   * Note that `Composer.on('message')` is preferred over this.
-   *
-   * @param guardFn predicate to decide whether to run the middleware based on the `ctx.update` object
-   * @param fns middleware to run if the predicate returns true
-   * @see `Composer.optional` for a more generic version of this method that allows the predicate to operate on `ctx` itself
-   * @deprecated use `Composer.on`
-   */
-  static guard<C extends Context, U extends tg.Update>(
-    guardFn: (u: tg.Update) => u is U,
-    ...fns: NonemptyReadonlyArray<Middleware<NarrowedContext<C, U>>>
-  ): MiddlewareFn<C> {
-    return Composer.optional<C>(
-      (ctx) => guardFn(ctx.update),
-      // @ts-expect-error see explanation above
-      ...fns
-    )
-  }
-
-  /**
-<<<<<<< HEAD
-   * Generates middleware for handling provided update types.
-=======
    * Generates middleware for handling updates narrowed by update types or filter queries.
    */
   static on<
@@ -450,59 +316,10 @@
   >(
     filters: MaybeArray<Filter>,
     ...fns: NonemptyReadonlyArray<Middleware<FilteredContext<Ctx, Filter>>>
-  ): MiddlewareFn<Ctx>
-
-  /**
-   * Generates middleware for handling updates narrowed by update types or message subtype.
-   * @deprecated Use filter utils instead. Support for Message subtype in `Composer.on` will be removed in Telegraf v5.
->>>>>>> e5f3dbc5
-   */
-  static on<
-    Ctx extends Context,
-    Filter extends tt.UpdateType | tt.MessageSubType
-  >(
-    filters: MaybeArray<Filter>,
-    ...fns: NonemptyReadonlyArray<
-      Middleware<NarrowedContext<Ctx, tt.MountMap[Filter]>>
-    >
-  ): MiddlewareFn<Ctx>
-
-  static on<
-    Ctx extends Context,
-    Filter extends tt.UpdateType | tt.MessageSubType | Guard<Ctx['update']>
-  >(
-    updateType: MaybeArray<Filter>,
-    ...fns: NonemptyReadonlyArray<Middleware<Ctx>>
   ): MiddlewareFn<Ctx> {
-    const filters = Array.isArray(updateType) ? updateType : [updateType]
-
-    const predicate = (update: tg.Update): update is tg.Update => {
-      for (const filter of filters) {
-        if (
-          typeof filter === 'function'
-            ? // filter is a type guard
-              filter(update)
-            : // check if filter is the update type
-              filter in update ||
-              // check if filter is the msg type
-              // TODO: remove in v5!
-              ('message' in update && filter in update.message)
-        ) {
-          return true
-        }
-      }
-
-      return false
-    }
-
-    return Composer.optional((ctx) => predicate(ctx.update), ...fns)
-  }
-
-  /**
-   * Generates middleware for handling provided update types.
-   * @deprecated use `Composer.on` instead
-   */
-  static mount = Composer.on
+    const handler = Composer.compose(fns)
+    return (ctx, next) => (ctx.has(filters) ? handler(ctx, next) : next())
+  }
 
   private static entity<
     C extends Context,
@@ -828,12 +645,12 @@
       Middleware<
         NarrowedContext<
           C,
-          tg.Update.CallbackQueryUpdate<CallbackQuery.GameQuery>
+          tg.Update.CallbackQueryUpdate<tg.CallbackQuery.GameQuery>
         >
       >
     >
   ): MiddlewareFn<C> {
-    return Composer.guard(callbackQuery('game_short_name'), ...fns)
+    return Composer.on(callbackQuery('game_short_name'), ...fns)
   }
 
   static unwrap<C extends Context>(handler: Middleware<C>): MiddlewareFn<C> {
