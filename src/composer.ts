/** @format */

import * as tg from 'typegram'
import * as tt from './telegram-types'
import { Middleware, MiddlewareFn, MiddlewareObj } from './middleware'
import Context, { FilteredContext, NarrowedContext } from './context'
import { MaybeArray, NonemptyReadonlyArray, MaybePromise, Guard } from './util'
<<<<<<< HEAD
import { callbackQuery, message } from './filters'
=======
import { type CallbackQuery } from './core/types/typegram'
import { message, callbackQuery } from './filters'
>>>>>>> 7a44903c

export type Triggers<C> = MaybeArray<
  string | RegExp | ((value: string, ctx: C) => RegExpExecArray | null)
>
export type Predicate<T> = (t: T) => boolean
export type AsyncPredicate<T> = (t: T) => Promise<boolean>

export type MatchedMiddleware<
  C extends Context,
  T extends tt.UpdateType | tt.MessageSubType = 'message' | 'channel_post'
> = NonemptyReadonlyArray<
  Middleware<NarrowedContext<C & { match: RegExpExecArray }, tt.MountMap[T]>>
>

type TextUpdate = tg.Update.MessageUpdate<tg.Message.TextMessage>

export const noop = () => Promise.resolve(undefined)

export class Composer<C extends Context> implements MiddlewareObj<C> {
  private handler: MiddlewareFn<C>

  constructor(...fns: ReadonlyArray<Middleware<C>>) {
    this.handler = Composer.compose(fns)
  }

  /**
   * Registers a middleware.
   */
  use(...fns: ReadonlyArray<Middleware<C>>) {
    this.handler = Composer.compose([this.handler, ...fns])
  }

  /**
   * Registers middleware for handling updates narrowed by update types or filter queries.
   */
  on<Filter extends tt.UpdateType | Guard<C['update']>>(
    filters: MaybeArray<Filter>,
    ...fns: NonemptyReadonlyArray<Middleware<FilteredContext<C, Filter>>>
  ) {
    return this.use(Composer.on(filters, ...fns))
  }

  /**
   * Registers middleware for handling matching text messages.
   */
  hears(triggers: Triggers<C>, ...fns: MatchedMiddleware<C, 'text'>) {
    return this.use(Composer.hears<C>(triggers, ...fns))
  }

  /**
   * Registers middleware for handling specified commands.
   */
  command(
<<<<<<< HEAD
    command: MaybeArray<string>,
    ...fns: NonemptyReadonlyArray<Middleware<NarrowedContext<C, TextUpdate>>>
=======
    command: Triggers<C>,
    ...fns: NonemptyReadonlyArray<
      Middleware<NarrowedContext<C, tt.MountMap['text']>>
    >
>>>>>>> 7a44903c
  ) {
    return this.use(Composer.command<C>(command, ...fns))
  }

  /**
   * Registers middleware for handling matching callback queries.
   */
  action(
    triggers: Triggers<C>,
    ...fns: MatchedMiddleware<C, 'callback_query'>
  ) {
    return this.use(Composer.action<C>(triggers, ...fns))
  }

  /**
   * Registers middleware for handling matching inline queries.
   */
  inlineQuery(
    triggers: Triggers<C>,
    ...fns: MatchedMiddleware<C, 'inline_query'>
  ) {
    return this.use(Composer.inlineQuery<C>(triggers, ...fns))
  }

  /**
   * Registers middleware for handling game queries
   */
  gameQuery(
    ...fns: NonemptyReadonlyArray<
      Middleware<
        NarrowedContext<
          C,
          tg.Update.CallbackQueryUpdate<tg.CallbackQuery.GameQuery>
        >
      >
    >
  ) {
    return this.use(Composer.gameQuery(...fns))
  }

  /**
   * Registers middleware for dropping matching updates.
   */
  drop(predicate: Predicate<C>) {
    return this.use(Composer.drop(predicate))
  }

  email(email: Triggers<C>, ...fns: MatchedMiddleware<C>) {
    return this.use(Composer.email<C>(email, ...fns))
  }

  url(url: Triggers<C>, ...fns: MatchedMiddleware<C>) {
    return this.use(Composer.url<C>(url, ...fns))
  }

  textLink(link: Triggers<C>, ...fns: MatchedMiddleware<C>) {
    return this.use(Composer.textLink<C>(link, ...fns))
  }

  textMention(mention: Triggers<C>, ...fns: MatchedMiddleware<C>) {
    return this.use(Composer.textMention<C>(mention, ...fns))
  }

  mention(mention: MaybeArray<string>, ...fns: MatchedMiddleware<C>) {
    return this.use(Composer.mention<C>(mention, ...fns))
  }

  phone(number: Triggers<C>, ...fns: MatchedMiddleware<C>) {
    return this.use(Composer.phone<C>(number, ...fns))
  }

  hashtag(hashtag: MaybeArray<string>, ...fns: MatchedMiddleware<C>) {
    return this.use(Composer.hashtag<C>(hashtag, ...fns))
  }

  cashtag(cashtag: MaybeArray<string>, ...fns: MatchedMiddleware<C>) {
    return this.use(Composer.cashtag<C>(cashtag, ...fns))
  }

  spoiler(text: Triggers<C>, ...fns: MatchedMiddleware<C>) {
    return this.use(Composer.spoiler<C>(text, ...fns))
  }

  /**
   * Registers a middleware for handling /start
   */
  start(
    ...fns: NonemptyReadonlyArray<
      Middleware<NarrowedContext<C, TextUpdate> & { startPayload: string }>
    >
  ) {
    const handler = Composer.compose(fns)
    return this.command('start', (ctx, next) => {
      // First entity is the /start bot_command itself
      // eslint-disable-next-line @typescript-eslint/no-non-null-assertion
      const entity = ctx.update.message.entities![0]!
      const startPayload = ctx.update.message.text.slice(entity.length + 1)
      return handler(Object.assign(ctx, { startPayload }), next)
    })
  }

  /**
   * Registers a middleware for handling /help
   */
  help(
    ...fns: NonemptyReadonlyArray<Middleware<NarrowedContext<C, TextUpdate>>>
  ) {
    return this.command('help', ...fns)
  }

  /**
   * Registers a middleware for handling /settings
   */
  settings(
    ...fns: NonemptyReadonlyArray<Middleware<NarrowedContext<C, TextUpdate>>>
  ) {
    return this.command('settings', ...fns)
  }

  middleware() {
    return this.handler
  }

  static reply(...args: Parameters<Context['reply']>): MiddlewareFn<Context> {
    return (ctx) => ctx.reply(...args)
  }

  static catch<C extends Context>(
    errorHandler: (err: unknown, ctx: C) => void,
    ...fns: ReadonlyArray<Middleware<C>>
  ): MiddlewareFn<C> {
    const handler = Composer.compose(fns)
    // prettier-ignore
    return (ctx, next) => Promise.resolve(handler(ctx, next))
      .catch((err) => errorHandler(err, ctx))
  }

  /**
   * Generates middleware that runs in the background.
   */
  static fork<C extends Context>(middleware: Middleware<C>): MiddlewareFn<C> {
    const handler = Composer.unwrap(middleware)
    return async (ctx, next) => {
      await Promise.all([handler(ctx, noop), next()])
    }
  }

  static tap<C extends Context>(middleware: Middleware<C>): MiddlewareFn<C> {
    const handler = Composer.unwrap(middleware)
    return (ctx, next) => Promise.resolve(handler(ctx, noop)).then(() => next())
  }

  /**
   * Generates middleware that gives up control to the next middleware.
   */
  static passThru(): MiddlewareFn<Context> {
    return (ctx, next) => next()
  }

  static lazy<C extends Context>(
    factoryFn: (ctx: C) => MaybePromise<Middleware<C>>
  ): MiddlewareFn<C> {
    if (typeof factoryFn !== 'function') {
      throw new Error('Argument must be a function')
    }
    return (ctx, next) =>
      Promise.resolve(factoryFn(ctx)).then((middleware) =>
        Composer.unwrap(middleware)(ctx, next)
      )
  }

  static log(logFn: (s: string) => void = console.log): MiddlewareFn<Context> {
    return (ctx, next) => {
      logFn(JSON.stringify(ctx.update, null, 2))
      return next()
    }
  }

  /**
   * @param trueMiddleware middleware to run if the predicate returns true
   * @param falseMiddleware middleware to run if the predicate returns false
   */
  static branch<C extends Context>(
    predicate: Predicate<C> | AsyncPredicate<C>,
    trueMiddleware: Middleware<C>,
    falseMiddleware: Middleware<C>
  ): MiddlewareFn<C> {
    if (typeof predicate !== 'function') {
      return Composer.unwrap(predicate ? trueMiddleware : falseMiddleware)
    }
    return Composer.lazy<C>((ctx) =>
      Promise.resolve(predicate(ctx)).then((value) =>
        value ? trueMiddleware : falseMiddleware
      )
    )
  }

  /**
   * Generates optional middleware.
   * @param predicate predicate to decide on a context object whether to run the middleware
   * @param middleware middleware to run if the predicate returns true
   */
  static optional<C extends Context>(
    predicate: Predicate<C> | AsyncPredicate<C>,
    ...fns: NonemptyReadonlyArray<Middleware<C>>
  ): MiddlewareFn<C> {
    return Composer.branch(
      predicate,
      Composer.compose(fns),
      Composer.passThru()
    )
  }

  /**
   * Generates middleware for dropping matching updates.
   */
  static drop<C extends Context>(predicate: Predicate<C>): MiddlewareFn<C> {
    return Composer.branch(predicate, noop, Composer.passThru())
  }

  static dispatch<
    C extends Context,
    Handlers extends Record<string | number | symbol, Middleware<C>>
  >(routeFn: (ctx: C) => keyof Handlers, handlers: Handlers): Middleware<C> {
    return (ctx, next) => {
      const key = routeFn(ctx)
      if (!Object.hasOwn(handlers, key)) return next()
      // eslint-disable-next-line @typescript-eslint/no-non-null-assertion
      return Composer.unwrap(handlers[key]!)(ctx, next)
    }
  }

  // EXPLANATION FOR THE ts-expect-error ANNOTATIONS

  // The annotations around function invocations with `...fns` are there
  // whenever we perform validation logic that the flow analysis of TypeScript
  // cannot comprehend. We always make sure that the middleware functions are
  // only invoked with properly constrained context objects, but this cannot be
  // determined automatically.

  /**
   * Generates middleware for handling updates narrowed by update types or filter queries.
   */
  static on<
    Ctx extends Context,
    Filter extends tt.UpdateType | Guard<Ctx['update']>
  >(
    filters: MaybeArray<Filter>,
    ...fns: NonemptyReadonlyArray<Middleware<FilteredContext<Ctx, Filter>>>
  ): MiddlewareFn<Ctx> {
<<<<<<< HEAD
    const handler = Composer.compose(fns)
    return (ctx, next) => (ctx.has(filters) ? handler(ctx, next) : next())
=======
    const filters = Array.isArray(updateType) ? updateType : [updateType]

    const predicate = (update: tg.Update): update is tg.Update => {
      for (const filter of filters) {
        if (
          // TODO: this should change to === 'function' once TS bug is fixed
          // https://github.com/microsoft/TypeScript/pull/51502
          typeof filter !== 'string'
            ? // filter is a type guard
              filter(update)
            : // check if filter is the update type
              filter in update ||
              // check if filter is the msg type
              // TODO: remove in v5!
              ('message' in update && filter in update.message)
        ) {
          return true
        }
      }

      return false
    }

    return Composer.optional((ctx) => predicate(ctx.update), ...fns)
>>>>>>> 7a44903c
  }

  private static entity<
    C extends Context,
    T extends 'message' | 'channel_post' | tt.MessageSubType =
      | 'message'
      | 'channel_post'
  >(
    predicate:
      | MaybeArray<string>
      | ((entity: tg.MessageEntity, s: string, ctx: C) => boolean),
    ...fns: ReadonlyArray<Middleware<NarrowedContext<C, tt.MountMap[T]>>>
  ): MiddlewareFn<C> {
    if (typeof predicate !== 'function') {
      const entityTypes = normalizeTextArguments(predicate)
      return Composer.entity(({ type }) => entityTypes.includes(type), ...fns)
    }
    return Composer.optional<C>((ctx) => {
      const msg: tg.Message | undefined = ctx.message ?? ctx.channelPost
      if (msg === undefined) {
        return false
      }
      const text = getText(msg)
      const entities = getEntities(msg)
      if (text === undefined) return false
      return entities.some((entity) =>
        predicate(
          entity,
          text.substring(entity.offset, entity.offset + entity.length),
          ctx
        )
      )
      // @ts-expect-error see explanation above
    }, ...fns)
  }

  static entityText<C extends Context>(
    entityType: MaybeArray<string>,
    predicate: Triggers<C>,
    ...fns: MatchedMiddleware<C>
  ): MiddlewareFn<C> {
    if (fns.length === 0) {
      // prettier-ignore
      return Array.isArray(predicate)
        // @ts-expect-error predicate is really the middleware
        ? Composer.entity(entityType, ...predicate)
        // @ts-expect-error predicate is really the middleware
        : Composer.entity(entityType, predicate)
    }
    const triggers = normalizeTriggers(predicate)
    return Composer.entity<C>(({ type }, value, ctx) => {
      if (type !== entityType) {
        return false
      }
      for (const trigger of triggers) {
        // @ts-expect-error define so far unknown property `match`
        if ((ctx.match = trigger(value, ctx))) {
          return true
        }
      }
      return false
      // @ts-expect-error see explanation above
    }, ...fns)
  }

  static email<C extends Context>(
    email: Triggers<C>,
    ...fns: MatchedMiddleware<C>
  ): MiddlewareFn<C> {
    return Composer.entityText<C>('email', email, ...fns)
  }

  static phone<C extends Context>(
    number: Triggers<C>,
    ...fns: MatchedMiddleware<C>
  ): MiddlewareFn<C> {
    return Composer.entityText<C>('phone_number', number, ...fns)
  }

  static url<C extends Context>(
    url: Triggers<C>,
    ...fns: MatchedMiddleware<C>
  ): MiddlewareFn<C> {
    return Composer.entityText<C>('url', url, ...fns)
  }

  static textLink<C extends Context>(
    link: Triggers<C>,
    ...fns: MatchedMiddleware<C>
  ): MiddlewareFn<C> {
    return Composer.entityText<C>('text_link', link, ...fns)
  }

  static textMention<C extends Context>(
    mention: Triggers<C>,
    ...fns: MatchedMiddleware<C>
  ): MiddlewareFn<C> {
    return Composer.entityText<C>('text_mention', mention, ...fns)
  }

  static mention<C extends Context>(
    mention: MaybeArray<string>,
    ...fns: MatchedMiddleware<C>
  ): MiddlewareFn<C> {
    return Composer.entityText<C>(
      'mention',
      normalizeTextArguments(mention, '@'),
      ...fns
    )
  }

  static hashtag<C extends Context>(
    hashtag: MaybeArray<string>,
    ...fns: MatchedMiddleware<C>
  ): MiddlewareFn<C> {
    return Composer.entityText<C>(
      'hashtag',
      normalizeTextArguments(hashtag, '#'),
      ...fns
    )
  }

  static cashtag<C extends Context>(
    cashtag: MaybeArray<string>,
    ...fns: MatchedMiddleware<C>
  ): MiddlewareFn<C> {
    return Composer.entityText<C>(
      'cashtag',
      normalizeTextArguments(cashtag, '$'),
      ...fns
    )
  }

  static spoiler<C extends Context>(
    text: Triggers<C>,
    ...fns: MatchedMiddleware<C>
  ): MiddlewareFn<C> {
    return Composer.entityText<C>('spoiler', text, ...fns)
  }

  private static match<
    C extends Context,
    T extends
      | 'message'
      | 'channel_post'
      | 'callback_query'
      | 'inline_query'
      | tt.MessageSubType
  >(
    triggers: ReadonlyArray<(text: string, ctx: C) => RegExpExecArray | null>,
    ...fns: MatchedMiddleware<C, T>
  ): MiddlewareFn<NarrowedContext<C, tt.MountMap[T]>> {
    const handler = Composer.compose(fns)
    return (ctx, next) => {
      const text =
        getText(ctx.message) ??
        getText(ctx.channelPost) ??
        getText(ctx.callbackQuery) ??
        ctx.inlineQuery?.query
      if (text === undefined) return next()
      for (const trigger of triggers) {
        const match = trigger(text, ctx)
        if (match) {
          return handler(Object.assign(ctx, { match }), next)
        }
      }
      return next()
    }
  }

  /**
   * Generates middleware for handling matching text messages.
   */
  static hears<C extends Context>(
    triggers: Triggers<C>,
    ...fns: MatchedMiddleware<C, 'text'>
  ): MiddlewareFn<C> {
    return Composer.on<C, (u: tg.Update) => u is TextUpdate>(
      message('text'),
      Composer.match<C, 'text'>(normalizeTriggers(triggers), ...fns)
    )
  }

  /**
   * Generates middleware for handling specified commands.
   */
  static command<C extends Context>(
<<<<<<< HEAD
    command: MaybeArray<string>,
    ...fns: NonemptyReadonlyArray<Middleware<NarrowedContext<C, TextUpdate>>>
=======
    command: Triggers<C>,
    ...fns: NonemptyReadonlyArray<
      Middleware<NarrowedContext<C, tt.MountMap['text']>>
    >
>>>>>>> 7a44903c
  ): MiddlewareFn<C> {
    if (fns.length === 0)
      // @ts-expect-error command is really the middleware
      return Composer.entity('bot_command', command)
<<<<<<< HEAD
    }
    const commands = normalizeTextArguments(command, '/')
    return Composer.on<C, (u: tg.Update) => u is TextUpdate>(
      message('text'),
      Composer.lazy<NarrowedContext<C, TextUpdate>>((ctx) => {
        const groupCommands =
          ctx.me && ctx.chat?.type.endsWith('group')
            ? commands.map((command) => `${command}@${ctx.me}`)
            : []
        return Composer.entity<NarrowedContext<C, TextUpdate>>(
          ({ offset, type }, value) =>
            offset === 0 &&
            type === 'bot_command' &&
            (commands.includes(value) || groupCommands.includes(value)),
          ...fns
        )
      })
    )
=======

    const triggers = normalizeTriggers<C>(command)
    const filter = message('text')

    return Composer.on<C, typeof filter>(filter, (ctx, next) => {
      const first = ctx.message.entities?.[0]
      if (first?.type !== 'bot_command') return next()
      if (first.offset > 0) return next()
      const [cmdPart, to] = ctx.message.text.slice(0, first.length).split('@')
      if (!cmdPart) return next()
      // always check for bot's own username case-insensitively
      if (to && to.toLowerCase() !== ctx.me.toLowerCase()) return next()
      const cmd = cmdPart.slice(1)
      for (const trigger of triggers)
        if (trigger(cmd, ctx as C)) return Composer.compose(fns)(ctx, next)
      return next()
    })
>>>>>>> 7a44903c
  }

  /**
   * Generates middleware for handling matching callback queries.
   */
  static action<C extends Context>(
    triggers: Triggers<C>,
    ...fns: MatchedMiddleware<C, 'callback_query'>
  ): MiddlewareFn<C> {
    return Composer.on(
      'callback_query',
      Composer.match<C, 'callback_query'>(normalizeTriggers(triggers), ...fns)
    )
  }

  /**
   * Generates middleware for handling matching inline queries.
   */
  static inlineQuery<C extends Context>(
    triggers: Triggers<C>,
    ...fns: MatchedMiddleware<C, 'inline_query'>
  ): MiddlewareFn<C> {
    return Composer.on(
      'inline_query',
      Composer.match<C, 'inline_query'>(normalizeTriggers(triggers), ...fns)
    )
  }

  /**
   * Generates middleware responding only to specified users.
   */
  static acl<C extends Context>(
    userId: MaybeArray<number>,
    ...fns: NonemptyReadonlyArray<Middleware<C>>
  ): MiddlewareFn<C> {
    if (typeof userId === 'function') {
      return Composer.optional(userId, ...fns)
    }
    const allowed = Array.isArray(userId) ? userId : [userId]
    // prettier-ignore
    return Composer.optional((ctx) => !ctx.from || allowed.includes(ctx.from.id), ...fns)
  }

  private static memberStatus<C extends Context>(
    status: MaybeArray<tg.ChatMember['status']>,
    ...fns: NonemptyReadonlyArray<Middleware<C>>
  ): MiddlewareFn<C> {
    const statuses = Array.isArray(status) ? status : [status]
    return Composer.optional(async (ctx) => {
      if (ctx.message === undefined) return false
      const member = await ctx.getChatMember(ctx.message.from.id)
      return statuses.includes(member.status)
    }, ...fns)
  }

  /**
   * Generates middleware responding only to chat admins and chat creator.
   */
  static admin<C extends Context>(
    ...fns: NonemptyReadonlyArray<Middleware<C>>
  ): MiddlewareFn<C> {
    return Composer.memberStatus(['administrator', 'creator'], ...fns)
  }

  /**
   * Generates middleware responding only to chat creator.
   */
  static creator<C extends Context>(
    ...fns: NonemptyReadonlyArray<Middleware<C>>
  ): MiddlewareFn<C> {
    return Composer.memberStatus('creator', ...fns)
  }

  /**
   * Generates middleware running only in specified chat types.
   */
  static chatType<C extends Context>(
    type: MaybeArray<tg.Chat['type']>,
    ...fns: NonemptyReadonlyArray<Middleware<C>>
  ): MiddlewareFn<C> {
    const types = Array.isArray(type) ? type : [type]
    return Composer.optional((ctx) => {
      const chat = ctx.chat
      return chat !== undefined && types.includes(chat.type)
    }, ...fns)
  }

  /**
   * Generates middleware running only in private chats.
   */
  static privateChat<C extends Context>(
    ...fns: NonemptyReadonlyArray<Middleware<C>>
  ): MiddlewareFn<C> {
    return Composer.chatType('private', ...fns)
  }

  /**
   * Generates middleware running only in groups and supergroups.
   */
  static groupChat<C extends Context>(
    ...fns: NonemptyReadonlyArray<Middleware<C>>
  ): MiddlewareFn<C> {
    return Composer.chatType(['group', 'supergroup'], ...fns)
  }

  /**
   * Generates middleware for handling game queries.
   */
  static gameQuery<C extends Context>(
    ...fns: NonemptyReadonlyArray<
      Middleware<
        NarrowedContext<
          C,
          tg.Update.CallbackQueryUpdate<tg.CallbackQuery.GameQuery>
        >
      >
    >
  ): MiddlewareFn<C> {
    return Composer.on<
      C,
      (
        u: tg.Update
      ) => u is tg.Update.CallbackQueryUpdate<tg.CallbackQuery.GameQuery>
    >(callbackQuery('game_short_name'), ...fns)
  }

  static unwrap<C extends Context>(handler: Middleware<C>): MiddlewareFn<C> {
    if (!handler) {
      throw new Error('Handler is undefined')
    }
    return 'middleware' in handler ? handler.middleware() : handler
  }

  static compose<C extends Context>(
    middlewares: ReadonlyArray<Middleware<C>>
  ): MiddlewareFn<C> {
    if (!Array.isArray(middlewares)) {
      throw new Error('Middlewares must be an array')
    }
    if (middlewares.length === 0) {
      return Composer.passThru()
    }
    if (middlewares.length === 1) {
      // Quite literally asserted in the above condition
      // eslint-disable-next-line @typescript-eslint/no-non-null-assertion
      return Composer.unwrap(middlewares[0]!)
    }
    return (ctx, next) => {
      let index = -1
      return execute(0, ctx)
      async function execute(i: number, context: C): Promise<void> {
        if (!(context instanceof Context)) {
          throw new Error('next(ctx) called with invalid context')
        }
        if (i <= index) {
          throw new Error('next() called multiple times')
        }
        index = i
        const handler = Composer.unwrap(middlewares[i] ?? next)
        await handler(context, async (ctx = context) => {
          await execute(i + 1, ctx)
        })
      }
    }
  }
}

function escapeRegExp(s: string) {
  // $& means the whole matched string
  return s.replace(/[.*+\-?^${}()|[\]\\]/g, '\\$&')
}

function normalizeTriggers<C extends Context>(
  triggers: Triggers<C>
): Array<(value: string, ctx: C) => RegExpExecArray | null> {
  if (!Array.isArray(triggers)) triggers = [triggers]

  return triggers.map((trigger) => {
    if (!trigger) throw new Error('Invalid trigger')
    if (typeof trigger === 'function') return trigger

    if (trigger instanceof RegExp)
      return (value = '') => {
        trigger.lastIndex = 0
        return trigger.exec(value)
      }

    const regex = new RegExp(`^${escapeRegExp(trigger)}$`)
    return (value: string) => regex.exec(value)
  })
}

function getEntities(msg: tg.Message | undefined): tg.MessageEntity[] {
  if (msg == null) return []
  if ('caption_entities' in msg) return msg.caption_entities ?? []
  if ('entities' in msg) return msg.entities ?? []
  return []
}
function getText(
  msg: tg.Message | tg.CallbackQuery | undefined
): string | undefined {
  if (msg == null) return undefined
  if ('caption' in msg) return msg.caption
  if ('text' in msg) return msg.text
  if ('data' in msg) return msg.data
  if ('game_short_name' in msg) return msg.game_short_name
  return undefined
}

function normalizeTextArguments(argument: MaybeArray<string>, prefix = '') {
  const args = Array.isArray(argument) ? argument : [argument]
  // prettier-ignore
  return args
    .filter(Boolean)
    .map((arg) => prefix && typeof arg === 'string' && !arg.startsWith(prefix) ? `${prefix}${arg}` : arg)
}

export default Composer<|MERGE_RESOLUTION|>--- conflicted
+++ resolved
@@ -5,12 +5,7 @@
 import { Middleware, MiddlewareFn, MiddlewareObj } from './middleware'
 import Context, { FilteredContext, NarrowedContext } from './context'
 import { MaybeArray, NonemptyReadonlyArray, MaybePromise, Guard } from './util'
-<<<<<<< HEAD
-import { callbackQuery, message } from './filters'
-=======
-import { type CallbackQuery } from './core/types/typegram'
 import { message, callbackQuery } from './filters'
->>>>>>> 7a44903c
 
 export type Triggers<C> = MaybeArray<
   string | RegExp | ((value: string, ctx: C) => RegExpExecArray | null)
@@ -64,15 +59,8 @@
    * Registers middleware for handling specified commands.
    */
   command(
-<<<<<<< HEAD
-    command: MaybeArray<string>,
+    command: Triggers<C>,
     ...fns: NonemptyReadonlyArray<Middleware<NarrowedContext<C, TextUpdate>>>
-=======
-    command: Triggers<C>,
-    ...fns: NonemptyReadonlyArray<
-      Middleware<NarrowedContext<C, tt.MountMap['text']>>
-    >
->>>>>>> 7a44903c
   ) {
     return this.use(Composer.command<C>(command, ...fns))
   }
@@ -323,35 +311,8 @@
     filters: MaybeArray<Filter>,
     ...fns: NonemptyReadonlyArray<Middleware<FilteredContext<Ctx, Filter>>>
   ): MiddlewareFn<Ctx> {
-<<<<<<< HEAD
     const handler = Composer.compose(fns)
     return (ctx, next) => (ctx.has(filters) ? handler(ctx, next) : next())
-=======
-    const filters = Array.isArray(updateType) ? updateType : [updateType]
-
-    const predicate = (update: tg.Update): update is tg.Update => {
-      for (const filter of filters) {
-        if (
-          // TODO: this should change to === 'function' once TS bug is fixed
-          // https://github.com/microsoft/TypeScript/pull/51502
-          typeof filter !== 'string'
-            ? // filter is a type guard
-              filter(update)
-            : // check if filter is the update type
-              filter in update ||
-              // check if filter is the msg type
-              // TODO: remove in v5!
-              ('message' in update && filter in update.message)
-        ) {
-          return true
-        }
-      }
-
-      return false
-    }
-
-    return Composer.optional((ctx) => predicate(ctx.update), ...fns)
->>>>>>> 7a44903c
   }
 
   private static entity<
@@ -539,39 +500,12 @@
    * Generates middleware for handling specified commands.
    */
   static command<C extends Context>(
-<<<<<<< HEAD
-    command: MaybeArray<string>,
+    command: Triggers<C>,
     ...fns: NonemptyReadonlyArray<Middleware<NarrowedContext<C, TextUpdate>>>
-=======
-    command: Triggers<C>,
-    ...fns: NonemptyReadonlyArray<
-      Middleware<NarrowedContext<C, tt.MountMap['text']>>
-    >
->>>>>>> 7a44903c
   ): MiddlewareFn<C> {
     if (fns.length === 0)
       // @ts-expect-error command is really the middleware
       return Composer.entity('bot_command', command)
-<<<<<<< HEAD
-    }
-    const commands = normalizeTextArguments(command, '/')
-    return Composer.on<C, (u: tg.Update) => u is TextUpdate>(
-      message('text'),
-      Composer.lazy<NarrowedContext<C, TextUpdate>>((ctx) => {
-        const groupCommands =
-          ctx.me && ctx.chat?.type.endsWith('group')
-            ? commands.map((command) => `${command}@${ctx.me}`)
-            : []
-        return Composer.entity<NarrowedContext<C, TextUpdate>>(
-          ({ offset, type }, value) =>
-            offset === 0 &&
-            type === 'bot_command' &&
-            (commands.includes(value) || groupCommands.includes(value)),
-          ...fns
-        )
-      })
-    )
-=======
 
     const triggers = normalizeTriggers<C>(command)
     const filter = message('text')
@@ -589,7 +523,6 @@
         if (trigger(cmd, ctx as C)) return Composer.compose(fns)(ctx, next)
       return next()
     })
->>>>>>> 7a44903c
   }
 
   /**
