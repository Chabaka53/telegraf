--- conflicted
+++ resolved
@@ -392,14 +392,7 @@
    */
   sendMediaGroup(
     chatId: number | string,
-<<<<<<< HEAD
-    media:
-      | ReadonlyArray<TT['InputMediaPhoto'] | TT['InputMediaVideo']>
-      | readonly TT['InputMediaAudio'][]
-      | readonly TT['InputMediaDocument'][],
-=======
     media: tt.MediaGroup,
->>>>>>> e5f3dbc5
     extra?: tt.ExtraMediaGroup
   ) {
     return this.callApi('sendMediaGroup', { chat_id: chatId, media, ...extra })
