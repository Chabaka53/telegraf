--- conflicted
+++ resolved
@@ -2,16 +2,8 @@
 
 export const env = process.env
 
-<<<<<<< HEAD
-export type DeepPartial<T> = T extends object
-  ? {
-      [P in keyof T]?: DeepPartial<T[P]>
-    }
-  : T
-=======
 // eslint-disable-next-line @typescript-eslint/ban-types
 export type Any = {} | undefined | null
->>>>>>> 7a44903c
 
 export type Expand<T> = T extends object
   ? T extends infer O
