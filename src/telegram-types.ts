--- conflicted
+++ resolved
@@ -1,17 +1,13 @@
 /** @format */
 
-<<<<<<< HEAD
-import { Message, Update } from 'typegram'
-=======
-import { Expand } from './util'
-import { Message, Opts, Telegram, Update } from './core/types/typegram'
 import {
   InputMediaAudio,
   InputMediaDocument,
   InputMediaPhoto,
   InputMediaVideo,
+  Message,
+  Update,
 } from 'typegram'
->>>>>>> e5f3dbc5
 import { UnionKeys } from './deunionize'
 import { TelegrafTypegram, Opts } from './core/network/client'
 import { Expand } from './util'
