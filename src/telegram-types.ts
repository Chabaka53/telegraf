/** @format */

<<<<<<< HEAD
import { Message, Update } from 'typegram'
import { UnionKeys } from './deunionize'
import {
  TelegrafTypegram,
  TelegramP,
  InputFile,
  Opts,
} from './core/network/client'
=======
import { Expand } from './util'
import { Message, Opts, Telegram, Update } from './core/types/typegram'
import { UnionKeys } from './deunionize'
import { FmtString } from './format'
>>>>>>> e614a84f

export { Markup } from './markup'

// tiny helper types
export type ChatAction = Opts['sendChatAction']['action']

export type Telegram = TelegramP
export type { TelegrafTypegram as TT, InputFile, Opts }

// Modify type so caption, if exists, can be FmtString
type WrapCaption<T> = T extends { caption?: string }
  ? Expand<Omit<T, 'caption'> & { caption?: string | FmtString }>
  : T

// extra types
/**
 * Create an `Extra*` type from the arguments of a given method `M extends keyof Telegram` but `Omit`ting fields with key `K` from it.
 *
 * Note that `chat_id` may not be specified in `K` because it is `Omit`ted by default.
 */
type MakeExtra<
<<<<<<< HEAD
  M extends keyof Opts,
  K extends keyof Omit<Opts[M], 'chat_id'> = never
> = Omit<Opts[M], 'chat_id' | K>
=======
  M extends keyof Telegram,
  K extends keyof Omit<Opts<M>, 'chat_id'> = never
> = WrapCaption<Omit<Opts<M>, 'chat_id' | K>>
>>>>>>> e614a84f

export type ExtraAddStickerToSet = MakeExtra<
  'addStickerToSet',
  'name' | 'user_id'
>
export type ExtraAnimation = MakeExtra<'sendAnimation', 'animation'>
export type ExtraAnswerCbQuery = MakeExtra<
  'answerCallbackQuery',
  'text' | 'callback_query_id'
>
export type ExtraAnswerInlineQuery = MakeExtra<
  'answerInlineQuery',
  'inline_query_id' | 'results'
>
export type ExtraAudio = MakeExtra<'sendAudio', 'audio'>
export type ExtraContact = MakeExtra<
  'sendContact',
  'phone_number' | 'first_name'
>
export type ExtraCopyMessage = MakeExtra<
  'copyMessage',
  'from_chat_id' | 'message_id'
>
export type ExtraCreateChatInviteLink = MakeExtra<'createChatInviteLink'>
export type NewInvoiceLinkParameters = MakeExtra<'createInvoiceLink'>
export type ExtraCreateNewStickerSet = MakeExtra<
  'createNewStickerSet',
  'name' | 'title' | 'user_id'
>
export type ExtraDice = MakeExtra<'sendDice'>
export type ExtraDocument = MakeExtra<'sendDocument', 'document'>
export type ExtraEditChatInviteLink = MakeExtra<
  'editChatInviteLink',
  'invite_link'
>
export type ExtraEditMessageCaption = MakeExtra<
  'editMessageCaption',
  'message_id' | 'inline_message_id' | 'caption'
>
export type ExtraEditMessageLiveLocation = MakeExtra<
  'editMessageLiveLocation',
  'message_id' | 'inline_message_id' | 'latitude' | 'longitude'
>
export type ExtraEditMessageMedia = MakeExtra<
  'editMessageMedia',
  'message_id' | 'inline_message_id' | 'media'
>
export type ExtraEditMessageText = MakeExtra<
  'editMessageText',
  'message_id' | 'inline_message_id' | 'text'
>
export type ExtraGame = MakeExtra<'sendGame', 'game_short_name'>
export type NewInvoiceParameters = MakeExtra<
  'sendInvoice',
  | 'disable_notification'
  | 'reply_to_message_id'
  | 'allow_sending_without_reply'
  | 'reply_markup'
>
export type ExtraInvoice = MakeExtra<'sendInvoice', keyof NewInvoiceParameters>
export type ExtraBanChatMember = MakeExtra<
  'banChatMember',
  'user_id' | 'until_date'
>
export type ExtraKickChatMember = ExtraBanChatMember
export type ExtraLocation = MakeExtra<'sendLocation', 'latitude' | 'longitude'>
export type ExtraMediaGroup = MakeExtra<'sendMediaGroup', 'media'>
export type ExtraPhoto = MakeExtra<'sendPhoto', 'photo'>
export type ExtraPoll = MakeExtra<'sendPoll', 'question' | 'options' | 'type'>
export type ExtraPromoteChatMember = MakeExtra<'promoteChatMember', 'user_id'>
export type ExtraReplyMessage = MakeExtra<'sendMessage', 'text'>
export type ExtraRestrictChatMember = MakeExtra<'restrictChatMember', 'user_id'>
export type ExtraSetMyCommands = MakeExtra<'setMyCommands', 'commands'>
export type ExtraSetWebhook = MakeExtra<'setWebhook', 'url'>
export type ExtraSticker = MakeExtra<'sendSticker', 'sticker'>
export type ExtraStopPoll = MakeExtra<'stopPoll', 'message_id'>
export type ExtraVenue = MakeExtra<
  'sendVenue',
  'latitude' | 'longitude' | 'title' | 'address'
>
export type ExtraVideo = MakeExtra<'sendVideo', 'video'>
export type ExtraVideoNote = MakeExtra<'sendVideoNote', 'video_note'>
export type ExtraVoice = MakeExtra<'sendVoice', 'voice'>
export type ExtraBanChatSenderChat = MakeExtra<
  'banChatSenderChat',
  'sender_chat_id'
>

// types used for inference of ctx object

/** Possible update types */
export type UpdateType = Exclude<UnionKeys<Update>, keyof Update>

/** Possible message subtypes. Same as the properties on a message object */
export type MessageSubType =
  | 'forward_date'
  | Exclude<
      UnionKeys<Message>,
      keyof Message.CaptionableMessage | 'entities' | 'media_group_id'
    >

type ExtractPartial<T extends object, U extends object> = T extends unknown
  ? Required<T> extends U
    ? T
    : never
  : never

/**
 * Maps [[`Composer.on`]]'s `updateType` or `messageSubType` to a `tt.Update` subtype.
 */
export type MountMap = {
  [T in UpdateType]: Extract<Update, Record<T, object>>
} & {
  [T in MessageSubType]: {
    message: ExtractPartial<Update.MessageUpdate['message'], Record<T, unknown>>
    update_id: number
  }
}<|MERGE_RESOLUTION|>--- conflicted
+++ resolved
@@ -1,6 +1,5 @@
 /** @format */
 
-<<<<<<< HEAD
 import { Message, Update } from 'typegram'
 import { UnionKeys } from './deunionize'
 import {
@@ -9,12 +8,8 @@
   InputFile,
   Opts,
 } from './core/network/client'
-=======
 import { Expand } from './util'
-import { Message, Opts, Telegram, Update } from './core/types/typegram'
-import { UnionKeys } from './deunionize'
 import { FmtString } from './format'
->>>>>>> e614a84f
 
 export { Markup } from './markup'
 
@@ -36,15 +31,9 @@
  * Note that `chat_id` may not be specified in `K` because it is `Omit`ted by default.
  */
 type MakeExtra<
-<<<<<<< HEAD
   M extends keyof Opts,
   K extends keyof Omit<Opts[M], 'chat_id'> = never
-> = Omit<Opts[M], 'chat_id' | K>
-=======
-  M extends keyof Telegram,
-  K extends keyof Omit<Opts<M>, 'chat_id'> = never
-> = WrapCaption<Omit<Opts<M>, 'chat_id' | K>>
->>>>>>> e614a84f
+> = WrapCaption<Omit<Opts[M], 'chat_id' | K>>
 
 export type ExtraAddStickerToSet = MakeExtra<
   'addStickerToSet',
