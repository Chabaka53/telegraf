--- conflicted
+++ resolved
@@ -1,12 +1,4 @@
-<<<<<<< HEAD
-import { InlineKeyboardButton, KeyboardButton } from 'typegram'
-=======
-import {
-  InlineKeyboardButton,
-  KeyboardButton,
-  KeyboardButtonRequestChat,
-} from './core/types/typegram'
->>>>>>> 7a44903c
+import { InlineKeyboardButton, KeyboardButton, KeyboardButtonRequestChat } from 'typegram'
 
 type Hideable<B> = B & { hide: boolean }
 
