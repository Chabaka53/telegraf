import * as tg from 'typegram'
import * as tt from './telegram-types'
import { Deunionize, PropOr, UnionKeys } from './deunionize'
<<<<<<< HEAD
=======
import ApiClient from './core/network/client'
import { deprecate, Guard, Guarded, MaybeArray } from './util'
>>>>>>> e5f3dbc5
import Telegram from './telegram'
import { FmtString } from './format'

type Tail<T> = T extends [unknown, ...infer U] ? U : never

type Shorthand<FName extends keyof Telegram> = Telegram[FName] extends (
  ...args: infer Parameters
) => unknown
  ? Tail<Parameters>
  : never

// for types readability
export type Update = Deunionize<tg.Update>

<<<<<<< HEAD
export class Context<U extends Update = Update> {
=======
/**
 * Narrows down `C['update']` (and derived getters)
 * to specific update type `U`.
 *
 * Used by [[`Composer`]],
 * possibly useful for splitting a bot into multiple files.
 */
export type NarrowedContext<
  C extends Context,
  U extends tg.Update
> = Context<U> & Omit<C, keyof Context>

export type FilteredContext<
  Ctx extends Context,
  Filter extends tt.UpdateType | Guard<Ctx['update']>
> = Filter extends tt.UpdateType
  ? NarrowedContext<Ctx, Extract<tg.Update, Record<Filter, object>>>
  : NarrowedContext<Ctx, Guarded<Filter>>

export class Context<U extends Deunionize<tg.Update> = tg.Update> {
>>>>>>> e5f3dbc5
  // eslint-disable-next-line @typescript-eslint/no-explicit-any
  readonly state: Record<string | symbol, any> = {}

  constructor(
    readonly update: U,
    readonly telegram: Telegram,
    readonly botInfo: tg.UserFromGetMe
  ) {}

  get updateType() {
    for (const key in this.update) {
      if (typeof this.update[key] === 'object') return key as UpdateTypes<U>
    }

    throw new Error(
      `Cannot determine \`updateType\` of ${JSON.stringify(this.update)}`
    )
  }

  get me() {
    return this.botInfo?.username
  }

  get message(): U['message'] {
    return this.update.message
  }

  get editedMessage(): U['edited_message'] {
    return this.update.edited_message
  }

  get inlineQuery(): U['inline_query'] {
    return this.update.inline_query
  }

  get shippingQuery(): U['shipping_query'] {
    return this.update.shipping_query
  }

  get preCheckoutQuery(): U['pre_checkout_query'] {
    return this.update.pre_checkout_query
  }

  get chosenInlineResult(): U['chosen_inline_result'] {
    return this.update.chosen_inline_result
  }

  get channelPost(): U['channel_post'] {
    return this.update.channel_post
  }

  get editedChannelPost(): U['edited_channel_post'] {
    return this.update.edited_channel_post
  }

  get callbackQuery(): U['callback_query'] {
    return this.update.callback_query
  }

  get poll(): U['poll'] {
    return this.update.poll
  }

  get pollAnswer(): U['poll_answer'] {
    return this.update.poll_answer
  }

  get myChatMember(): U['my_chat_member'] {
    return this.update.my_chat_member
  }

  get chatMember(): U['chat_member'] {
    return this.update.chat_member
  }

<<<<<<< HEAD
  get chatJoinRequest(): U['chat_join_request'] {
    return this.update.chat_join_request
=======
  get chatJoinRequest() {
    return this.update.chat_join_request as PropOr<U, 'chat_join_request'>
>>>>>>> e5f3dbc5
  }

  get chat(): Getter<U, 'chat'> {
    return (
      this.chatMember ??
      this.myChatMember ??
      this.chatJoinRequest ??
      getMessageFromAnySource(this)
    )?.chat as Getter<U, 'chat'>
  }

  get senderChat() {
    return getMessageFromAnySource(this)?.sender_chat as Getter<
      U,
      'sender_chat'
    >
  }

  get from() {
    return (
      this.callbackQuery ??
      this.inlineQuery ??
      this.shippingQuery ??
      this.preCheckoutQuery ??
      this.chosenInlineResult ??
      this.chatMember ??
      this.myChatMember ??
      this.chatJoinRequest ??
      getMessageFromAnySource(this)
    )?.from as Getter<U, 'from'>
  }

  get inlineMessageId() {
    return (this.callbackQuery ?? this.chosenInlineResult)?.inline_message_id
  }

  get passportData() {
    if (this.message == null) return undefined
    if (!('passport_data' in this.message)) return undefined
    return this.message?.passport_data
  }

  get webAppData() {
    if (
      !(
        'message' in this.update &&
        this.update.message &&
        'web_app_data' in this.update.message
      )
    )
      return undefined

    const { data, button_text } = this.update.message.web_app_data

    return {
      data: {
        json<T>() {
          return JSON.parse(data) as T
        },
        text() {
          return data
        },
      },
      button_text,
    }
  }

  /**
   * @internal
   */
  assert<T extends string | number | object>(
    value: T | undefined,
    method: string
  ): asserts value is T {
    if (value === undefined) {
      throw new TypeError(
        `Telegraf: "${method}" isn't available for "${this.updateType}"`
      )
    }
  }

  has<Filter extends tt.UpdateType | Guard<Context['update']>>(
    this: Context,
    filters: MaybeArray<Filter>
  ): this is FilteredContext<Context, Filter> {
    if (!Array.isArray(filters)) filters = [filters]
    for (const filter of filters)
      if (
        typeof filter === 'function'
          ? // filter is a type guard
            filter(this.update)
          : // check if filter is the update type
            filter in this.update
      )
        return true

    return false
  }

  /**
   * @see https://core.telegram.org/bots/api#answerinlinequery
   */
  answerInlineQuery(...args: Shorthand<'answerInlineQuery'>) {
    this.assert(this.inlineQuery, 'answerInlineQuery')
    return this.telegram.answerInlineQuery(this.inlineQuery.id, ...args)
  }

  /**
   * @see https://core.telegram.org/bots/api#answercallbackquery
   */
  answerCbQuery(...args: Shorthand<'answerCbQuery'>) {
    this.assert(this.callbackQuery, 'answerCbQuery')
    return this.telegram.answerCbQuery(this.callbackQuery.id, ...args)
  }

  /**
   * @see https://core.telegram.org/bots/api#answercallbackquery
   */
  answerGameQuery(...args: Shorthand<'answerGameQuery'>) {
    this.assert(this.callbackQuery, 'answerGameQuery')
    return this.telegram.answerGameQuery(this.callbackQuery.id, ...args)
  }

  /**
   * @see https://core.telegram.org/bots/api#answershippingquery
   */
  answerShippingQuery(...args: Shorthand<'answerShippingQuery'>) {
    this.assert(this.shippingQuery, 'answerShippingQuery')
    return this.telegram.answerShippingQuery(this.shippingQuery.id, ...args)
  }

  /**
   * @see https://core.telegram.org/bots/api#answerprecheckoutquery
   */
  answerPreCheckoutQuery(...args: Shorthand<'answerPreCheckoutQuery'>) {
    this.assert(this.preCheckoutQuery, 'answerPreCheckoutQuery')
    return this.telegram.answerPreCheckoutQuery(
      this.preCheckoutQuery.id,
      ...args
    )
  }

  /**
   * @see https://core.telegram.org/bots/api#editmessagetext
   */
  editMessageText(text: string, extra?: tt.ExtraEditMessageText) {
    this.assert(this.callbackQuery ?? this.inlineMessageId, 'editMessageText')
    return this.telegram.editMessageText(
      this.chat?.id,
      this.callbackQuery?.message?.message_id,
      this.inlineMessageId,
      text,
      extra
    )
  }

  /**
   * @see https://core.telegram.org/bots/api#editmessagecaption
   */
  editMessageCaption(
    caption: string | undefined,
    extra?: tt.ExtraEditMessageCaption
  ) {
    this.assert(
      this.callbackQuery ?? this.inlineMessageId,
      'editMessageCaption'
    )
    return this.telegram.editMessageCaption(
      this.chat?.id,
      this.callbackQuery?.message?.message_id,
      this.inlineMessageId,
      caption,
      extra
    )
  }

  /**
   * @see https://core.telegram.org/bots/api#editmessagemedia
   */
  editMessageMedia(media: tg.InputMedia, extra?: tt.ExtraEditMessageMedia) {
    this.assert(this.callbackQuery ?? this.inlineMessageId, 'editMessageMedia')
    return this.telegram.editMessageMedia(
      this.chat?.id,
      this.callbackQuery?.message?.message_id,
      this.inlineMessageId,
      media,
      extra
    )
  }

  /**
   * @see https://core.telegram.org/bots/api#editmessagereplymarkup
   */
  editMessageReplyMarkup(markup: tg.InlineKeyboardMarkup | undefined) {
    this.assert(
      this.callbackQuery ?? this.inlineMessageId,
      'editMessageReplyMarkup'
    )
    return this.telegram.editMessageReplyMarkup(
      this.chat?.id,
      this.callbackQuery?.message?.message_id,
      this.inlineMessageId,
      markup
    )
  }

  /**
   * @see https://core.telegram.org/bots/api#editmessagelivelocation
   */
  editMessageLiveLocation(
    latitude: number,
    longitude: number,
    extra?: tt.ExtraEditMessageLiveLocation
  ) {
    this.assert(
      this.callbackQuery ?? this.inlineMessageId,
      'editMessageLiveLocation'
    )
    return this.telegram.editMessageLiveLocation(
      this.chat?.id,
      this.callbackQuery?.message?.message_id,
      this.inlineMessageId,
      latitude,
      longitude,
      extra
    )
  }

  /**
   * @see https://core.telegram.org/bots/api#stopmessagelivelocation
   */
  stopMessageLiveLocation(markup?: tg.InlineKeyboardMarkup) {
    this.assert(
      this.callbackQuery ?? this.inlineMessageId,
      'stopMessageLiveLocation'
    )
    return this.telegram.stopMessageLiveLocation(
      this.chat?.id,
      this.callbackQuery?.message?.message_id,
      this.inlineMessageId,
      markup
    )
  }

  /**
   * @see https://core.telegram.org/bots/api#sendmessage
   */
<<<<<<< HEAD
  sendMessage(...args: Shorthand<'sendMessage'>) {
=======
  sendMessage(
    this: Context,
    text: string | FmtString,
    extra?: tt.ExtraReplyMessage
  ) {
>>>>>>> e5f3dbc5
    this.assert(this.chat, 'sendMessage')
    const { message_thread_id } = this.message || {}
    return this.telegram.sendMessage(this.chat.id, text, {
      message_thread_id,
      ...extra,
    })
  }

  /**
   * @see https://core.telegram.org/bots/api#sendmessage
   */
  reply(text: string, extra?: tt.ExtraReplyMessage) {
    const reply_to_message_id = getMessageFromAnySource(this)?.message_id
    return this.sendMessage(text, { reply_to_message_id, ...extra })
  }

  /**
   * @see https://core.telegram.org/bots/api#getchat
   */
  getChat(...args: Shorthand<'getChat'>) {
    this.assert(this.chat, 'getChat')
    return this.telegram.getChat(this.chat.id, ...args)
  }

  /**
   * @see https://core.telegram.org/bots/api#exportchatinvitelink
   */
  exportChatInviteLink(...args: Shorthand<'exportChatInviteLink'>) {
    this.assert(this.chat, 'exportChatInviteLink')
    return this.telegram.exportChatInviteLink(this.chat.id, ...args)
  }

  /**
   * @see https://core.telegram.org/bots/api#createchatinvitelink
   */
  createChatInviteLink(...args: Shorthand<'createChatInviteLink'>) {
    this.assert(this.chat, 'createChatInviteLink')
    return this.telegram.createChatInviteLink(this.chat.id, ...args)
  }

  /**
   * @see https://core.telegram.org/bots/api#editchatinvitelink
   */
  editChatInviteLink(...args: Shorthand<'editChatInviteLink'>) {
    this.assert(this.chat, 'editChatInviteLink')
    return this.telegram.editChatInviteLink(this.chat.id, ...args)
  }

  /**
   * @see https://core.telegram.org/bots/api#revokechatinvitelink
   */
  revokeChatInviteLink(...args: Shorthand<'revokeChatInviteLink'>) {
    this.assert(this.chat, 'revokeChatInviteLink')
    return this.telegram.revokeChatInviteLink(this.chat.id, ...args)
  }

  /**
   * @see https://core.telegram.org/bots/api#banchatmember
   */
  banChatMember(...args: Shorthand<'banChatMember'>) {
    this.assert(this.chat, 'banChatMember')
    return this.telegram.banChatMember(this.chat.id, ...args)
  }

  /**
   * @see https://core.telegram.org/bots/api#unbanchatmember
   */
  unbanChatMember(...args: Shorthand<'unbanChatMember'>) {
    this.assert(this.chat, 'unbanChatMember')
    return this.telegram.unbanChatMember(this.chat.id, ...args)
  }

  /**
   * @see https://core.telegram.org/bots/api#restrictchatmember
   */
  restrictChatMember(...args: Shorthand<'restrictChatMember'>) {
    this.assert(this.chat, 'restrictChatMember')
    return this.telegram.restrictChatMember(this.chat.id, ...args)
  }

  /**
   * @see https://core.telegram.org/bots/api#promotechatmember
   */
  promoteChatMember(...args: Shorthand<'promoteChatMember'>) {
    this.assert(this.chat, 'promoteChatMember')
    return this.telegram.promoteChatMember(this.chat.id, ...args)
  }

  /**
   * @see https://core.telegram.org/bots/api#setchatadministratorcustomtitle
   */
  setChatAdministratorCustomTitle(
    ...args: Shorthand<'setChatAdministratorCustomTitle'>
  ) {
    this.assert(this.chat, 'setChatAdministratorCustomTitle')
    return this.telegram.setChatAdministratorCustomTitle(this.chat.id, ...args)
  }

  /**
   * @see https://core.telegram.org/bots/api#setchatphoto
   */
  setChatPhoto(...args: Shorthand<'setChatPhoto'>) {
    this.assert(this.chat, 'setChatPhoto')
    return this.telegram.setChatPhoto(this.chat.id, ...args)
  }

  /**
   * @see https://core.telegram.org/bots/api#deletechatphoto
   */
  deleteChatPhoto(...args: Shorthand<'deleteChatPhoto'>) {
    this.assert(this.chat, 'deleteChatPhoto')
    return this.telegram.deleteChatPhoto(this.chat.id, ...args)
  }

  /**
   * @see https://core.telegram.org/bots/api#setchattitle
   */
  setChatTitle(...args: Shorthand<'setChatTitle'>) {
    this.assert(this.chat, 'setChatTitle')
    return this.telegram.setChatTitle(this.chat.id, ...args)
  }

  /**
   * @see https://core.telegram.org/bots/api#setchatdescription
   */
  setChatDescription(...args: Shorthand<'setChatDescription'>) {
    this.assert(this.chat, 'setChatDescription')
    return this.telegram.setChatDescription(this.chat.id, ...args)
  }

  /**
   * @see https://core.telegram.org/bots/api#pinchatmessage
   */
  pinChatMessage(...args: Shorthand<'pinChatMessage'>) {
    this.assert(this.chat, 'pinChatMessage')
    return this.telegram.pinChatMessage(this.chat.id, ...args)
  }

  /**
   * @see https://core.telegram.org/bots/api#unpinchatmessage
   */
  unpinChatMessage(...args: Shorthand<'unpinChatMessage'>) {
    this.assert(this.chat, 'unpinChatMessage')
    return this.telegram.unpinChatMessage(this.chat.id, ...args)
  }

  /**
   * @see https://core.telegram.org/bots/api#unpinallchatmessages
   */
  unpinAllChatMessages(...args: Shorthand<'unpinAllChatMessages'>) {
    this.assert(this.chat, 'unpinAllChatMessages')
    return this.telegram.unpinAllChatMessages(this.chat.id, ...args)
  }

  /**
   * @see https://core.telegram.org/bots/api#leavechat
   */
  leaveChat(...args: Shorthand<'leaveChat'>) {
    this.assert(this.chat, 'leaveChat')
    return this.telegram.leaveChat(this.chat.id, ...args)
  }

  /**
   * @see https://core.telegram.org/bots/api#setchatpermissions
   */
  setChatPermissions(...args: Shorthand<'setChatPermissions'>) {
    this.assert(this.chat, 'setChatPermissions')
    return this.telegram.setChatPermissions(this.chat.id, ...args)
  }

  /**
   * @see https://core.telegram.org/bots/api#getchatadministrators
   */
  getChatAdministrators(...args: Shorthand<'getChatAdministrators'>) {
    this.assert(this.chat, 'getChatAdministrators')
    return this.telegram.getChatAdministrators(this.chat.id, ...args)
  }

  /**
   * @see https://core.telegram.org/bots/api#getchatmember
   */
  getChatMember(...args: Shorthand<'getChatMember'>) {
    this.assert(this.chat, 'getChatMember')
    return this.telegram.getChatMember(this.chat.id, ...args)
  }

  /**
   * @see https://core.telegram.org/bots/api#getchatmembercount
   */
  getChatMembersCount(...args: Shorthand<'getChatMembersCount'>) {
    this.assert(this.chat, 'getChatMembersCount')
    return this.telegram.getChatMembersCount(this.chat.id, ...args)
  }

  /**
   * @see https://core.telegram.org/bots/api#setpassportdataerrors
   */
  setPassportDataErrors(errors: readonly tg.PassportElementError[]) {
    this.assert(this.from, 'setPassportDataErrors')
    return this.telegram.setPassportDataErrors(this.from.id, errors)
  }

  /**
   * @see https://core.telegram.org/bots/api#sendphoto
   */
<<<<<<< HEAD
  sendPhoto(...args: Shorthand<'sendPhoto'>) {
=======
  sendPhoto(
    this: Context,
    photo: string | tg.InputFile,
    extra?: tt.ExtraPhoto
  ) {
>>>>>>> e5f3dbc5
    this.assert(this.chat, 'sendPhoto')
    const { message_thread_id } = this.message || {}
    return this.telegram.sendPhoto(this.chat.id, photo, {
      message_thread_id,
      ...extra,
    })
  }

  /**
   * @see https://core.telegram.org/bots/api#sendphoto
   */
  replyWithPhoto(photo: string | tt.InputFile, extra?: tt.ExtraPhoto) {
    const reply_to_message_id = getMessageFromAnySource(this)?.message_id
    return this.sendPhoto(photo, { reply_to_message_id, ...extra })
  }

  /**
   * @see https://core.telegram.org/bots/api#sendmediagroup
   */
<<<<<<< HEAD
  sendMediaGroup(...args: Shorthand<'sendMediaGroup'>) {
=======
  sendMediaGroup(
    this: Context,
    media: tt.MediaGroup,
    extra?: tt.ExtraMediaGroup
  ) {
>>>>>>> e5f3dbc5
    this.assert(this.chat, 'sendMediaGroup')
    const { message_thread_id } = this.message || {}
    return this.telegram.sendMediaGroup(this.chat.id, media, {
      message_thread_id,
      ...extra,
    })
  }

  /**
   * @see https://core.telegram.org/bots/api#sendmediagroup
   */
  replyWithMediaGroup(
    media: Parameters<Telegram['sendMediaGroup']>[1],
    extra?: tt.ExtraMediaGroup
  ) {
    const reply_to_message_id = getMessageFromAnySource(this)?.message_id
    return this.sendMediaGroup(media, { reply_to_message_id, ...extra })
  }

  /**
   * @see https://core.telegram.org/bots/api#sendaudio
   */
<<<<<<< HEAD
  sendAudio(...args: Shorthand<'sendAudio'>) {
=======
  sendAudio(
    this: Context,
    audio: string | tg.InputFile,
    extra?: tt.ExtraAudio
  ) {
>>>>>>> e5f3dbc5
    this.assert(this.chat, 'sendAudio')
    const { message_thread_id } = this.message || {}
    return this.telegram.sendAudio(this.chat.id, audio, {
      message_thread_id,
      ...extra,
    })
  }

  /**
   * @see https://core.telegram.org/bots/api#sendaudio
   */
  replyWithAudio(audio: string | tt.InputFile, extra?: tt.ExtraAudio) {
    const reply_to_message_id = getMessageFromAnySource(this)?.message_id
    return this.sendAudio(audio, { reply_to_message_id, ...extra })
  }

  /**
   * @see https://core.telegram.org/bots/api#senddice
   */
<<<<<<< HEAD
  sendDice(...args: Shorthand<'sendDice'>) {
=======
  sendDice(this: Context, extra?: tt.ExtraDice) {
>>>>>>> e5f3dbc5
    this.assert(this.chat, 'sendDice')
    const { message_thread_id } = this.message || {}
    return this.telegram.sendDice(this.chat.id, {
      message_thread_id,
      ...extra,
    })
  }

  /**
   * @see https://core.telegram.org/bots/api#senddice
   */
  replyWithDice(extra?: tt.ExtraDice) {
    const reply_to_message_id = getMessageFromAnySource(this)?.message_id
    return this.sendDice({ reply_to_message_id, ...extra })
  }

  /**
   * @see https://core.telegram.org/bots/api#senddocument
   */
<<<<<<< HEAD
  sendDocument(...args: Shorthand<'sendDocument'>) {
=======
  sendDocument(
    this: Context,
    document: string | tg.InputFile,
    extra?: tt.ExtraDocument
  ) {
>>>>>>> e5f3dbc5
    this.assert(this.chat, 'sendDocument')
    const { message_thread_id } = this.message || {}
    return this.telegram.sendDocument(this.chat.id, document, {
      message_thread_id,
      ...extra,
    })
  }

  /**
   * @see https://core.telegram.org/bots/api#senddocument
   */
  replyWithDocument(document: string | tt.InputFile, extra?: tt.ExtraDocument) {
    const reply_to_message_id = getMessageFromAnySource(this)?.message_id
    return this.sendDocument(document, { reply_to_message_id, ...extra })
  }

  /**
   * @see https://core.telegram.org/bots/api#sendsticker
   */
<<<<<<< HEAD
  sendSticker(...args: Shorthand<'sendSticker'>) {
=======
  sendSticker(
    this: Context,
    sticker: string | tg.InputFile,
    extra?: tt.ExtraSticker
  ) {
>>>>>>> e5f3dbc5
    this.assert(this.chat, 'sendSticker')
    const { message_thread_id } = this.message || {}
    return this.telegram.sendSticker(this.chat.id, sticker, {
      message_thread_id,
      ...extra,
    })
  }

  /**
   * @see https://core.telegram.org/bots/api#sendsticker
   */
  replyWithSticker(sticker: string | tt.InputFile, extra?: tt.ExtraSticker) {
    const reply_to_message_id = getMessageFromAnySource(this)?.message_id
    return this.sendSticker(sticker, { reply_to_message_id, ...extra })
  }

  /**
   * @see https://core.telegram.org/bots/api#sendvideo
   */
<<<<<<< HEAD
  sendVideo(...args: Shorthand<'sendVideo'>) {
=======
  sendVideo(
    this: Context,
    video: string | tg.InputFile,
    extra?: tt.ExtraVideo
  ) {
>>>>>>> e5f3dbc5
    this.assert(this.chat, 'sendVideo')
    const { message_thread_id } = this.message || {}
    return this.telegram.sendVideo(this.chat.id, video, {
      message_thread_id,
      ...extra,
    })
  }

  /**
   * @see https://core.telegram.org/bots/api#sendvideo
   */
  replyWithVideo(video: string | tt.InputFile, extra?: tt.ExtraVideo) {
    const reply_to_message_id = getMessageFromAnySource(this)?.message_id
    return this.sendVideo(video, { reply_to_message_id, ...extra })
  }

  /**
   * @see https://core.telegram.org/bots/api#sendanimation
   */
<<<<<<< HEAD
  sendAnimation(...args: Shorthand<'sendAnimation'>) {
=======
  sendAnimation(
    this: Context,
    animation: string | tg.InputFile,
    extra?: tt.ExtraAnimation
  ) {
>>>>>>> e5f3dbc5
    this.assert(this.chat, 'sendAnimation')
    const { message_thread_id } = this.message || {}
    return this.telegram.sendAnimation(this.chat.id, animation, {
      message_thread_id,
      ...extra,
    })
  }

  /**
   * @see https://core.telegram.org/bots/api#sendanimation
   */
  replyWithAnimation(
    animation: string | tt.InputFile,
    extra?: tt.ExtraAnimation
  ) {
    const reply_to_message_id = getMessageFromAnySource(this)?.message_id
    return this.sendAnimation(animation, { reply_to_message_id, ...extra })
  }

  /**
   * @see https://core.telegram.org/bots/api#sendvideonote
   */
<<<<<<< HEAD
  sendVideoNote(...args: Shorthand<'sendVideoNote'>) {
=======
  sendVideoNote(
    this: Context,
    videoNote: string | tg.InputFileVideoNote,
    extra?: tt.ExtraVideoNote
  ) {
>>>>>>> e5f3dbc5
    this.assert(this.chat, 'sendVideoNote')
    const { message_thread_id } = this.message || {}
    return this.telegram.sendVideoNote(this.chat.id, videoNote, {
      message_thread_id,
      ...extra,
    })
  }

  /**
   * @see https://core.telegram.org/bots/api#sendvideonote
   */
  replyWithVideoNote(
    videoNote: string | tt.InputFile,
    extra?: tt.ExtraVideoNote
  ) {
    const reply_to_message_id = getMessageFromAnySource(this)?.message_id
    return this.sendVideoNote(videoNote, { reply_to_message_id, ...extra })
  }

  /**
   * @see https://core.telegram.org/bots/api#sendinvoice
   */
<<<<<<< HEAD
  sendInvoice(...args: Shorthand<'sendInvoice'>) {
=======
  sendInvoice(
    this: Context,
    invoice: tt.NewInvoiceParameters,
    extra?: tt.ExtraInvoice
  ) {
>>>>>>> e5f3dbc5
    this.assert(this.chat, 'sendInvoice')
    const { message_thread_id } = this.message || {}
    return this.telegram.sendInvoice(this.chat.id, invoice, {
      message_thread_id,
      ...extra,
    })
  }

  /**
   * @see https://core.telegram.org/bots/api#sendinvoice
   */
  replyWithInvoice(invoice: tt.NewInvoiceParameters, extra?: tt.ExtraInvoice) {
    const reply_to_message_id = getMessageFromAnySource(this)?.message_id
    return this.sendInvoice(invoice, { reply_to_message_id, ...extra })
  }

  /**
   * @see https://core.telegram.org/bots/api#sendgame
   */
<<<<<<< HEAD
  sendGame(...args: Shorthand<'sendGame'>) {
=======
  sendGame(this: Context, game: string, extra?: tt.ExtraGame) {
>>>>>>> e5f3dbc5
    this.assert(this.chat, 'sendGame')
    const { message_thread_id } = this.message || {}
    return this.telegram.sendGame(this.chat.id, game, {
      message_thread_id,
      ...extra,
    })
  }

  /**
   * @see https://core.telegram.org/bots/api#sendgame
   */
  replyWithGame(gameName: string, extra?: tt.ExtraGame) {
    const reply_to_message_id = getMessageFromAnySource(this)?.message_id
    return this.sendGame(gameName, { reply_to_message_id, ...extra })
  }

  /**
   * @see https://core.telegram.org/bots/api#sendvoice
   */
<<<<<<< HEAD
  sendVoice(...args: Shorthand<'sendVoice'>) {
=======
  sendVoice(
    this: Context,
    voice: string | tg.InputFile,
    extra?: tt.ExtraVoice
  ) {
>>>>>>> e5f3dbc5
    this.assert(this.chat, 'sendVoice')
    const { message_thread_id } = this.message || {}
    return this.telegram.sendVoice(this.chat.id, voice, {
      message_thread_id,
      ...extra,
    })
  }

  /**
   * @see https://core.telegram.org/bots/api#sendvoice
   */
  replyWithVoice(voice: string | tt.InputFile, extra?: tt.ExtraVoice) {
    const reply_to_message_id = getMessageFromAnySource(this)?.message_id
    return this.sendVoice(voice, { reply_to_message_id, ...extra })
  }

  /**
   * @see https://core.telegram.org/bots/api#sendpoll
   */
<<<<<<< HEAD
  sendPoll(...args: Shorthand<'sendPoll'>) {
=======
  sendPoll(
    this: Context,
    poll: string,
    options: readonly string[],
    extra?: tt.ExtraPoll
  ) {
>>>>>>> e5f3dbc5
    this.assert(this.chat, 'sendPoll')
    const { message_thread_id } = this.message || {}
    return this.telegram.sendPoll(this.chat.id, poll, options, {
      message_thread_id,
      ...extra,
    })
  }

  /**
   * @see https://core.telegram.org/bots/api#sendpoll
   */
  replyWithPoll(
    question: string,
    options: readonly string[],
    extra?: tt.ExtraPoll
  ) {
    const reply_to_message_id = getMessageFromAnySource(this)?.message_id
    return this.sendPoll(question, options, { reply_to_message_id, ...extra })
  }

  /**
   * @see https://core.telegram.org/bots/api#sendpoll
   */
<<<<<<< HEAD
  sendQuiz(...args: Shorthand<'sendQuiz'>) {
=======
  sendQuiz(
    this: Context,
    quiz: string,
    options: readonly string[],
    extra?: tt.ExtraPoll
  ) {
>>>>>>> e5f3dbc5
    this.assert(this.chat, 'sendQuiz')
    const { message_thread_id } = this.message || {}
    return this.telegram.sendQuiz(this.chat.id, quiz, options, {
      message_thread_id,
      ...extra,
    })
  }

  /**
   * @see https://core.telegram.org/bots/api#sendpoll
   */
  replyWithQuiz(
    question: string,
    options: readonly string[],
    extra: tt.ExtraPoll
  ) {
    const reply_to_message_id = getMessageFromAnySource(this)?.message_id
    return this.sendQuiz(question, options, { reply_to_message_id, ...extra })
  }

  /**
   * @see https://core.telegram.org/bots/api#stoppoll
   */
  stopPoll(...args: Shorthand<'stopPoll'>) {
    this.assert(this.chat, 'stopPoll')
    return this.telegram.stopPoll(this.chat.id, ...args)
  }

  /**
   * @see https://core.telegram.org/bots/api#sendchataction
   */
  sendChatAction(...args: Shorthand<'sendChatAction'>) {
    this.assert(this.chat, 'sendChatAction')
    return this.telegram.sendChatAction(this.chat.id, ...args)
  }

  /**
   * @see https://core.telegram.org/bots/api#sendlocation
   */
<<<<<<< HEAD
  sendLocation(...args: Shorthand<'sendLocation'>) {
=======
  sendLocation(
    this: Context,
    latitude: number,
    longitude: number,
    extra?: tt.ExtraLocation
  ) {
>>>>>>> e5f3dbc5
    this.assert(this.chat, 'sendLocation')
    const { message_thread_id } = this.message || {}
    return this.telegram.sendLocation(this.chat.id, latitude, longitude, {
      message_thread_id,
      ...extra,
    })
  }

  /**
   * @see https://core.telegram.org/bots/api#sendlocation
   */
  replyWithLocation(
    latitude: number,
    longitude: number,
    extra?: tt.ExtraLocation
  ) {
    const reply_to_message_id = getMessageFromAnySource(this)?.message_id
    return this.sendLocation(latitude, longitude, {
      reply_to_message_id,
      ...extra,
    })
  }

  /**
   * @see https://core.telegram.org/bots/api#sendvenue
   */
<<<<<<< HEAD
  sendVenue(...args: Shorthand<'sendVenue'>) {
=======
  sendVenue(
    this: Context,
    latitude: number,
    longitude: number,
    title: string,
    address: string,
    extra?: tt.ExtraVenue
  ) {
>>>>>>> e5f3dbc5
    this.assert(this.chat, 'sendVenue')
    const { message_thread_id } = this.message || {}
    return this.telegram.sendVenue(
      this.chat.id,
      latitude,
      longitude,
      title,
      address,
      { message_thread_id, ...extra }
    )
  }

  /**
   * @see https://core.telegram.org/bots/api#sendvenue
   */
  replyWithVenue(
    latitude: number,
    longitude: number,
    title: string,
    address: string,
    extra?: tt.ExtraVenue
  ) {
    const reply_to_message_id = getMessageFromAnySource(this)?.message_id
    return this.sendVenue(latitude, longitude, title, address, {
      reply_to_message_id,
      ...extra,
    })
  }

  /**
   * @see https://core.telegram.org/bots/api#sendcontact
   */
<<<<<<< HEAD
  sendContact(...args: Shorthand<'sendContact'>) {
=======
  sendContact(
    this: Context,
    phoneNumber: string,
    firstName: string,
    extra?: tt.ExtraContact
  ) {
>>>>>>> e5f3dbc5
    this.assert(this.chat, 'sendContact')
    const { message_thread_id } = this.message || {}
    return this.telegram.sendContact(this.chat.id, phoneNumber, firstName, {
      message_thread_id,
      ...extra,
    })
  }

  /**
   * @see https://core.telegram.org/bots/api#sendcontact
   */
  replyWithContact(
    phoneNumber: string,
    firstName: string,
    extra?: tt.ExtraContact
  ) {
    const reply_to_message_id = getMessageFromAnySource(this)?.message_id
    return this.sendContact(phoneNumber, firstName, {
      reply_to_message_id,
      ...extra,
    })
  }

  /**
   * @see https://core.telegram.org/bots/api#setchatstickerset
   */
  setChatStickerSet(setName: string) {
    this.assert(this.chat, 'setChatStickerSet')
    return this.telegram.setChatStickerSet(this.chat.id, setName)
  }

  /**
   * @see https://core.telegram.org/bots/api#deletechatstickerset
   */
  deleteChatStickerSet(this: Context) {
    this.assert(this.chat, 'deleteChatStickerSet')
    return this.telegram.deleteChatStickerSet(this.chat.id)
  }

  /**
<<<<<<< HEAD
=======
   * Use this method to create a topic in a forum supergroup chat. The bot must be an administrator in the chat for this
   * to work and must have the can_manage_topics administrator rights. Returns information about the created topic as a
   * ForumTopic object.
   *
   * @see https://core.telegram.org/bots/api#createforumtopic
   */
  createForumTopic(this: Context, ...args: Shorthand<'createForumTopic'>) {
    this.assert(this.chat, 'createForumTopic')
    return this.telegram.createForumTopic(this.chat.id, ...args)
  }

  /**
   * Use this method to edit name and icon of a topic in a forum supergroup chat. The bot must be an administrator in
   * the chat for this to work and must have can_manage_topics administrator rights, unless it is the creator of the
   * topic. Returns True on success.
   *
   * @see https://core.telegram.org/bots/api#editforumtopic
   */
  editForumTopic(this: Context, extra: tt.ExtraEditForumTopic) {
    this.assert(this.chat, 'editForumTopic')
    this.assert(this.message?.message_thread_id, 'editForumTopic')
    return this.telegram.editForumTopic(
      this.chat.id,
      this.message.message_thread_id,
      extra
    )
  }

  /**
   * Use this method to close an open topic in a forum supergroup chat. The bot must be an administrator in the chat
   * for this to work and must have the can_manage_topics administrator rights, unless it is the creator of the topic.
   * Returns True on success.
   *
   * @see https://core.telegram.org/bots/api#closeforumtopic
   */
  closeForumTopic(this: Context) {
    this.assert(this.chat, 'closeForumTopic')
    this.assert(this.message?.message_thread_id, 'closeForumTopic')

    return this.telegram.closeForumTopic(
      this.chat.id,
      this.message.message_thread_id
    )
  }

  /**
   * Use this method to reopen a closed topic in a forum supergroup chat. The bot must be an administrator in the chat
   * for this to work and must have the can_manage_topics administrator rights, unless it is the creator of the topic.
   * Returns True on success.
   *
   * @see https://core.telegram.org/bots/api#reopenforumtopic
   */
  reopenForumTopic(this: Context) {
    this.assert(this.chat, 'reopenForumTopic')
    this.assert(this.message?.message_thread_id, 'reopenForumTopic')

    return this.telegram.reopenForumTopic(
      this.chat.id,
      this.message.message_thread_id
    )
  }

  /**
   * Use this method to delete a forum topic along with all its messages in a forum supergroup chat. The bot must be an
   * administrator in the chat for this to work and must have the can_delete_messages administrator rights.
   * Returns True on success.
   *
   * @see https://core.telegram.org/bots/api#deleteforumtopic
   */
  deleteForumTopic(this: Context) {
    this.assert(this.chat, 'deleteForumTopic')
    this.assert(this.message?.message_thread_id, 'deleteForumTopic')

    return this.telegram.deleteForumTopic(
      this.chat.id,
      this.message.message_thread_id
    )
  }

  /**
   * Use this method to clear the list of pinned messages in a forum topic. The bot must be an administrator in the chat
   * for this to work and must have the can_pin_messages administrator right in the supergroup. Returns True on success.
   *
   * @see https://core.telegram.org/bots/api#unpinallforumtopicmessages
   */
  unpinAllForumTopicMessages(this: Context) {
    this.assert(this.chat, 'unpinAllForumTopicMessages')
    this.assert(this.message?.message_thread_id, 'unpinAllForumTopicMessages')

    return this.telegram.unpinAllForumTopicMessages(
      this.chat.id,
      this.message.message_thread_id
    )
  }

  /**
   * @deprecated use {@link Telegram.setStickerPositionInSet}
   * @see https://core.telegram.org/bots/api#setstickerpositioninset
   */
  setStickerPositionInSet(this: Context, sticker: string, position: number) {
    return this.telegram.setStickerPositionInSet(sticker, position)
  }

  /**
   * @deprecated use {@link Telegram.setStickerSetThumb}
   * @see https://core.telegram.org/bots/api#setstickersetthumb
   */
  setStickerSetThumb(
    this: Context,
    ...args: Parameters<Telegram['setStickerSetThumb']>
  ) {
    return this.telegram.setStickerSetThumb(...args)
  }

  /**
   * @deprecated use {@link Telegram.deleteStickerFromSet}
   * @see https://core.telegram.org/bots/api#deletestickerfromset
   */
  deleteStickerFromSet(this: Context, sticker: string) {
    return this.telegram.deleteStickerFromSet(sticker)
  }

  /**
>>>>>>> e5f3dbc5
   * @see https://core.telegram.org/bots/api#uploadstickerfile
   */
  uploadStickerFile(...args: Shorthand<'uploadStickerFile'>) {
    this.assert(this.from, 'uploadStickerFile')
    return this.telegram.uploadStickerFile(this.from.id, ...args)
  }

  /**
   * @see https://core.telegram.org/bots/api#createnewstickerset
   */
  createNewStickerSet(...args: Shorthand<'createNewStickerSet'>) {
    this.assert(this.from, 'createNewStickerSet')
    return this.telegram.createNewStickerSet(this.from.id, ...args)
  }

  /**
   * @see https://core.telegram.org/bots/api#addstickertoset
   */
  addStickerToSet(...args: Shorthand<'addStickerToSet'>) {
    this.assert(this.from, 'addStickerToSet')
    return this.telegram.addStickerToSet(this.from.id, ...args)
  }

  /**
   * @deprecated use {@link Context.replyWithMarkdownV2}
   * @see https://core.telegram.org/bots/api#sendmessage
   */
  replyWithMarkdown(markdown: string, extra?: tt.ExtraReplyMessage) {
    return this.reply(markdown, { parse_mode: 'Markdown', ...extra })
  }

  /**
   * @see https://core.telegram.org/bots/api#sendmessage
   */
  replyWithMarkdownV2(markdown: string, extra?: tt.ExtraReplyMessage) {
    return this.reply(markdown, { parse_mode: 'MarkdownV2', ...extra })
  }

  /**
   * @see https://core.telegram.org/bots/api#sendmessage
   */
  replyWithHTML(html: string, extra?: tt.ExtraReplyMessage) {
    return this.reply(html, { parse_mode: 'HTML', ...extra })
  }

  /**
   * @see https://core.telegram.org/bots/api#deletemessage
   */
  deleteMessage(messageId?: number) {
    this.assert(this.chat, 'deleteMessage')
    if (typeof messageId !== 'undefined') {
      return this.telegram.deleteMessage(this.chat.id, messageId)
    }
    const message = getMessageFromAnySource(this)
    this.assert(message, 'deleteMessage')
    return this.telegram.deleteMessage(this.chat.id, message.message_id)
  }

  /**
   * @see https://core.telegram.org/bots/api#forwardmessage
   */
  forwardMessage(
    chatId: string | number,
    extra?: Shorthand<'forwardMessage'>[2]
  ) {
    const message = getMessageFromAnySource(this)
    this.assert(message, 'forwardMessage')
    return this.telegram.forwardMessage(
      chatId,
      message.chat.id,
      message.message_id,
      extra
    )
  }

  /**
   * @see https://core.telegram.org/bots/api#copymessage
   */
  copyMessage(chatId: string | number, extra?: tt.ExtraCopyMessage) {
    const message = getMessageFromAnySource(this)
    this.assert(message, 'copyMessage')
    return this.telegram.copyMessage(
      chatId,
      message.chat.id,
      message.message_id,
      extra
    )
  }

  /**
   * @see https://core.telegram.org/bots/api#approvechatjoinrequest
   */
  approveChatJoinRequest(userId: number) {
    this.assert(this.chat, 'approveChatJoinRequest')
    return this.telegram.approveChatJoinRequest(this.chat.id, userId)
  }

  /**
   * @see https://core.telegram.org/bots/api#declinechatjoinrequest
   */
  declineChatJoinRequest(userId: number) {
    this.assert(this.chat, 'declineChatJoinRequest')
    return this.telegram.declineChatJoinRequest(this.chat.id, userId)
  }

  /**
   * @see https://core.telegram.org/bots/api#banchatsenderchat
   */
  banChatSenderChat(senderChatId: number) {
    this.assert(this.chat, 'banChatSenderChat')
    return this.telegram.banChatSenderChat(this.chat.id, senderChatId)
  }

  /**
   * @see https://core.telegram.org/bots/api#unbanchatsenderchat
   */
  unbanChatSenderChat(senderChatId: number) {
    this.assert(this.chat, 'unbanChatSenderChat')
    return this.telegram.unbanChatSenderChat(this.chat.id, senderChatId)
  }

  /**
   * Use this method to change the bot's menu button in the current private chat. Returns true on success.
   * @see https://core.telegram.org/bots/api#setchatmenubutton
   */
  setChatMenuButton(menuButton?: tg.MenuButton) {
    this.assert(this.chat, 'setChatMenuButton')
    return this.telegram.setChatMenuButton({ chatId: this.chat.id, menuButton })
  }

  /**
   * Use this method to get the current value of the bot's menu button in the current private chat. Returns MenuButton on success.
   * @see https://core.telegram.org/bots/api#getchatmenubutton
   */
  getChatMenuButton() {
    this.assert(this.chat, 'getChatMenuButton')
    return this.telegram.getChatMenuButton({ chatId: this.chat.id })
  }

  /**
   * @see https://core.telegram.org/bots/api#setmydefaultadministratorrights
   */
  setMyDefaultAdministratorRights(
    extra?: Parameters<Telegram['setMyDefaultAdministratorRights']>[0]
  ) {
    return this.telegram.setMyDefaultAdministratorRights(extra)
  }

  /**
   * @see https://core.telegram.org/bots/api#getmydefaultadministratorrights
   */
  getMyDefaultAdministratorRights(
    extra?: Parameters<Telegram['getMyDefaultAdministratorRights']>[0]
  ) {
    return this.telegram.getMyDefaultAdministratorRights(extra)
  }
}

export default Context

type UpdateTypes<U extends Deunionize<tg.Update>> = Extract<
  UnionKeys<U>,
  tt.UpdateType
>

export type GetUpdateContent<U extends tg.Update> =
  U extends tg.Update.CallbackQueryUpdate
    ? U['callback_query']['message']
    : U[UpdateTypes<U>]

type Getter<U extends Deunionize<tg.Update>, P extends string> = PropOr<
  GetUpdateContent<U>,
  P
>

function getMessageFromAnySource<U extends Deunionize<tg.Update>>(
  ctx: Context<U>
) {
  return (
    ctx.message ??
    ctx.editedMessage ??
    ctx.callbackQuery?.message ??
    ctx.channelPost ??
    ctx.editedChannelPost
  )
}<|MERGE_RESOLUTION|>--- conflicted
+++ resolved
@@ -1,11 +1,7 @@
 import * as tg from 'typegram'
 import * as tt from './telegram-types'
 import { Deunionize, PropOr, UnionKeys } from './deunionize'
-<<<<<<< HEAD
-=======
-import ApiClient from './core/network/client'
-import { deprecate, Guard, Guarded, MaybeArray } from './util'
->>>>>>> e5f3dbc5
+import { Guard, Guarded, MaybeArray } from './util'
 import Telegram from './telegram'
 import { FmtString } from './format'
 
@@ -17,12 +13,6 @@
   ? Tail<Parameters>
   : never
 
-// for types readability
-export type Update = Deunionize<tg.Update>
-
-<<<<<<< HEAD
-export class Context<U extends Update = Update> {
-=======
 /**
  * Narrows down `C['update']` (and derived getters)
  * to specific update type `U`.
@@ -30,10 +20,9 @@
  * Used by [[`Composer`]],
  * possibly useful for splitting a bot into multiple files.
  */
-export type NarrowedContext<
-  C extends Context,
-  U extends tg.Update
-> = Context<U> & Omit<C, keyof Context>
+export type NarrowedContext<C extends Context, U extends tg.Update> = C & {
+  update: U
+}
 
 export type FilteredContext<
   Ctx extends Context,
@@ -42,8 +31,10 @@
   ? NarrowedContext<Ctx, Extract<tg.Update, Record<Filter, object>>>
   : NarrowedContext<Ctx, Guarded<Filter>>
 
-export class Context<U extends Deunionize<tg.Update> = tg.Update> {
->>>>>>> e5f3dbc5
+// for types readability
+export type Update = Deunionize<tg.Update>
+
+export class Context<U extends Update = Update> {
   // eslint-disable-next-line @typescript-eslint/no-explicit-any
   readonly state: Record<string | symbol, any> = {}
 
@@ -119,13 +110,8 @@
     return this.update.chat_member
   }
 
-<<<<<<< HEAD
   get chatJoinRequest(): U['chat_join_request'] {
     return this.update.chat_join_request
-=======
-  get chatJoinRequest() {
-    return this.update.chat_join_request as PropOr<U, 'chat_join_request'>
->>>>>>> e5f3dbc5
   }
 
   get chat(): Getter<U, 'chat'> {
@@ -208,7 +194,6 @@
   }
 
   has<Filter extends tt.UpdateType | Guard<Context['update']>>(
-    this: Context,
     filters: MaybeArray<Filter>
   ): this is FilteredContext<Context, Filter> {
     if (!Array.isArray(filters)) filters = [filters]
@@ -373,15 +358,7 @@
   /**
    * @see https://core.telegram.org/bots/api#sendmessage
    */
-<<<<<<< HEAD
-  sendMessage(...args: Shorthand<'sendMessage'>) {
-=======
-  sendMessage(
-    this: Context,
-    text: string | FmtString,
-    extra?: tt.ExtraReplyMessage
-  ) {
->>>>>>> e5f3dbc5
+  sendMessage(text: string | FmtString, extra?: tt.ExtraReplyMessage) {
     this.assert(this.chat, 'sendMessage')
     const { message_thread_id } = this.message || {}
     return this.telegram.sendMessage(this.chat.id, text, {
@@ -587,15 +564,7 @@
   /**
    * @see https://core.telegram.org/bots/api#sendphoto
    */
-<<<<<<< HEAD
-  sendPhoto(...args: Shorthand<'sendPhoto'>) {
-=======
-  sendPhoto(
-    this: Context,
-    photo: string | tg.InputFile,
-    extra?: tt.ExtraPhoto
-  ) {
->>>>>>> e5f3dbc5
+  sendPhoto(photo: string | tt.InputFile, extra?: tt.ExtraPhoto) {
     this.assert(this.chat, 'sendPhoto')
     const { message_thread_id } = this.message || {}
     return this.telegram.sendPhoto(this.chat.id, photo, {
@@ -615,15 +584,7 @@
   /**
    * @see https://core.telegram.org/bots/api#sendmediagroup
    */
-<<<<<<< HEAD
-  sendMediaGroup(...args: Shorthand<'sendMediaGroup'>) {
-=======
-  sendMediaGroup(
-    this: Context,
-    media: tt.MediaGroup,
-    extra?: tt.ExtraMediaGroup
-  ) {
->>>>>>> e5f3dbc5
+  sendMediaGroup(media: tt.MediaGroup, extra?: tt.ExtraMediaGroup) {
     this.assert(this.chat, 'sendMediaGroup')
     const { message_thread_id } = this.message || {}
     return this.telegram.sendMediaGroup(this.chat.id, media, {
@@ -635,10 +596,7 @@
   /**
    * @see https://core.telegram.org/bots/api#sendmediagroup
    */
-  replyWithMediaGroup(
-    media: Parameters<Telegram['sendMediaGroup']>[1],
-    extra?: tt.ExtraMediaGroup
-  ) {
+  replyWithMediaGroup(media: tt.MediaGroup, extra?: tt.ExtraMediaGroup) {
     const reply_to_message_id = getMessageFromAnySource(this)?.message_id
     return this.sendMediaGroup(media, { reply_to_message_id, ...extra })
   }
@@ -646,15 +604,7 @@
   /**
    * @see https://core.telegram.org/bots/api#sendaudio
    */
-<<<<<<< HEAD
-  sendAudio(...args: Shorthand<'sendAudio'>) {
-=======
-  sendAudio(
-    this: Context,
-    audio: string | tg.InputFile,
-    extra?: tt.ExtraAudio
-  ) {
->>>>>>> e5f3dbc5
+  sendAudio(audio: string | tt.InputFile, extra?: tt.ExtraAudio) {
     this.assert(this.chat, 'sendAudio')
     const { message_thread_id } = this.message || {}
     return this.telegram.sendAudio(this.chat.id, audio, {
@@ -674,11 +624,7 @@
   /**
    * @see https://core.telegram.org/bots/api#senddice
    */
-<<<<<<< HEAD
-  sendDice(...args: Shorthand<'sendDice'>) {
-=======
-  sendDice(this: Context, extra?: tt.ExtraDice) {
->>>>>>> e5f3dbc5
+  sendDice(extra?: tt.ExtraDice) {
     this.assert(this.chat, 'sendDice')
     const { message_thread_id } = this.message || {}
     return this.telegram.sendDice(this.chat.id, {
@@ -698,15 +644,7 @@
   /**
    * @see https://core.telegram.org/bots/api#senddocument
    */
-<<<<<<< HEAD
-  sendDocument(...args: Shorthand<'sendDocument'>) {
-=======
-  sendDocument(
-    this: Context,
-    document: string | tg.InputFile,
-    extra?: tt.ExtraDocument
-  ) {
->>>>>>> e5f3dbc5
+  sendDocument(document: string | tt.InputFile, extra?: tt.ExtraDocument) {
     this.assert(this.chat, 'sendDocument')
     const { message_thread_id } = this.message || {}
     return this.telegram.sendDocument(this.chat.id, document, {
@@ -726,15 +664,7 @@
   /**
    * @see https://core.telegram.org/bots/api#sendsticker
    */
-<<<<<<< HEAD
-  sendSticker(...args: Shorthand<'sendSticker'>) {
-=======
-  sendSticker(
-    this: Context,
-    sticker: string | tg.InputFile,
-    extra?: tt.ExtraSticker
-  ) {
->>>>>>> e5f3dbc5
+  sendSticker(sticker: string | tt.InputFile, extra?: tt.ExtraSticker) {
     this.assert(this.chat, 'sendSticker')
     const { message_thread_id } = this.message || {}
     return this.telegram.sendSticker(this.chat.id, sticker, {
@@ -754,15 +684,7 @@
   /**
    * @see https://core.telegram.org/bots/api#sendvideo
    */
-<<<<<<< HEAD
-  sendVideo(...args: Shorthand<'sendVideo'>) {
-=======
-  sendVideo(
-    this: Context,
-    video: string | tg.InputFile,
-    extra?: tt.ExtraVideo
-  ) {
->>>>>>> e5f3dbc5
+  sendVideo(video: string | tt.InputFile, extra?: tt.ExtraVideo) {
     this.assert(this.chat, 'sendVideo')
     const { message_thread_id } = this.message || {}
     return this.telegram.sendVideo(this.chat.id, video, {
@@ -782,15 +704,7 @@
   /**
    * @see https://core.telegram.org/bots/api#sendanimation
    */
-<<<<<<< HEAD
-  sendAnimation(...args: Shorthand<'sendAnimation'>) {
-=======
-  sendAnimation(
-    this: Context,
-    animation: string | tg.InputFile,
-    extra?: tt.ExtraAnimation
-  ) {
->>>>>>> e5f3dbc5
+  sendAnimation(animation: string | tt.InputFile, extra?: tt.ExtraAnimation) {
     this.assert(this.chat, 'sendAnimation')
     const { message_thread_id } = this.message || {}
     return this.telegram.sendAnimation(this.chat.id, animation, {
@@ -813,15 +727,7 @@
   /**
    * @see https://core.telegram.org/bots/api#sendvideonote
    */
-<<<<<<< HEAD
-  sendVideoNote(...args: Shorthand<'sendVideoNote'>) {
-=======
-  sendVideoNote(
-    this: Context,
-    videoNote: string | tg.InputFileVideoNote,
-    extra?: tt.ExtraVideoNote
-  ) {
->>>>>>> e5f3dbc5
+  sendVideoNote(videoNote: string | tt.InputFile, extra?: tt.ExtraVideoNote) {
     this.assert(this.chat, 'sendVideoNote')
     const { message_thread_id } = this.message || {}
     return this.telegram.sendVideoNote(this.chat.id, videoNote, {
@@ -844,15 +750,7 @@
   /**
    * @see https://core.telegram.org/bots/api#sendinvoice
    */
-<<<<<<< HEAD
-  sendInvoice(...args: Shorthand<'sendInvoice'>) {
-=======
-  sendInvoice(
-    this: Context,
-    invoice: tt.NewInvoiceParameters,
-    extra?: tt.ExtraInvoice
-  ) {
->>>>>>> e5f3dbc5
+  sendInvoice(invoice: tt.NewInvoiceParameters, extra?: tt.ExtraInvoice) {
     this.assert(this.chat, 'sendInvoice')
     const { message_thread_id } = this.message || {}
     return this.telegram.sendInvoice(this.chat.id, invoice, {
@@ -872,11 +770,7 @@
   /**
    * @see https://core.telegram.org/bots/api#sendgame
    */
-<<<<<<< HEAD
-  sendGame(...args: Shorthand<'sendGame'>) {
-=======
-  sendGame(this: Context, game: string, extra?: tt.ExtraGame) {
->>>>>>> e5f3dbc5
+  sendGame(game: string, extra?: tt.ExtraGame) {
     this.assert(this.chat, 'sendGame')
     const { message_thread_id } = this.message || {}
     return this.telegram.sendGame(this.chat.id, game, {
@@ -896,15 +790,7 @@
   /**
    * @see https://core.telegram.org/bots/api#sendvoice
    */
-<<<<<<< HEAD
-  sendVoice(...args: Shorthand<'sendVoice'>) {
-=======
-  sendVoice(
-    this: Context,
-    voice: string | tg.InputFile,
-    extra?: tt.ExtraVoice
-  ) {
->>>>>>> e5f3dbc5
+  sendVoice(voice: string | tt.InputFile, extra?: tt.ExtraVoice) {
     this.assert(this.chat, 'sendVoice')
     const { message_thread_id } = this.message || {}
     return this.telegram.sendVoice(this.chat.id, voice, {
@@ -924,16 +810,7 @@
   /**
    * @see https://core.telegram.org/bots/api#sendpoll
    */
-<<<<<<< HEAD
-  sendPoll(...args: Shorthand<'sendPoll'>) {
-=======
-  sendPoll(
-    this: Context,
-    poll: string,
-    options: readonly string[],
-    extra?: tt.ExtraPoll
-  ) {
->>>>>>> e5f3dbc5
+  sendPoll(poll: string, options: readonly string[], extra?: tt.ExtraPoll) {
     this.assert(this.chat, 'sendPoll')
     const { message_thread_id } = this.message || {}
     return this.telegram.sendPoll(this.chat.id, poll, options, {
@@ -957,16 +834,7 @@
   /**
    * @see https://core.telegram.org/bots/api#sendpoll
    */
-<<<<<<< HEAD
-  sendQuiz(...args: Shorthand<'sendQuiz'>) {
-=======
-  sendQuiz(
-    this: Context,
-    quiz: string,
-    options: readonly string[],
-    extra?: tt.ExtraPoll
-  ) {
->>>>>>> e5f3dbc5
+  sendQuiz(quiz: string, options: readonly string[], extra?: tt.ExtraPoll) {
     this.assert(this.chat, 'sendQuiz')
     const { message_thread_id } = this.message || {}
     return this.telegram.sendQuiz(this.chat.id, quiz, options, {
@@ -1006,16 +874,7 @@
   /**
    * @see https://core.telegram.org/bots/api#sendlocation
    */
-<<<<<<< HEAD
-  sendLocation(...args: Shorthand<'sendLocation'>) {
-=======
-  sendLocation(
-    this: Context,
-    latitude: number,
-    longitude: number,
-    extra?: tt.ExtraLocation
-  ) {
->>>>>>> e5f3dbc5
+  sendLocation(latitude: number, longitude: number, extra?: tt.ExtraLocation) {
     this.assert(this.chat, 'sendLocation')
     const { message_thread_id } = this.message || {}
     return this.telegram.sendLocation(this.chat.id, latitude, longitude, {
@@ -1042,18 +901,13 @@
   /**
    * @see https://core.telegram.org/bots/api#sendvenue
    */
-<<<<<<< HEAD
-  sendVenue(...args: Shorthand<'sendVenue'>) {
-=======
   sendVenue(
-    this: Context,
     latitude: number,
     longitude: number,
     title: string,
     address: string,
     extra?: tt.ExtraVenue
   ) {
->>>>>>> e5f3dbc5
     this.assert(this.chat, 'sendVenue')
     const { message_thread_id } = this.message || {}
     return this.telegram.sendVenue(
@@ -1086,16 +940,7 @@
   /**
    * @see https://core.telegram.org/bots/api#sendcontact
    */
-<<<<<<< HEAD
-  sendContact(...args: Shorthand<'sendContact'>) {
-=======
-  sendContact(
-    this: Context,
-    phoneNumber: string,
-    firstName: string,
-    extra?: tt.ExtraContact
-  ) {
->>>>>>> e5f3dbc5
+  sendContact(phoneNumber: string, firstName: string, extra?: tt.ExtraContact) {
     this.assert(this.chat, 'sendContact')
     const { message_thread_id } = this.message || {}
     return this.telegram.sendContact(this.chat.id, phoneNumber, firstName, {
@@ -1130,21 +975,19 @@
   /**
    * @see https://core.telegram.org/bots/api#deletechatstickerset
    */
-  deleteChatStickerSet(this: Context) {
+  deleteChatStickerSet() {
     this.assert(this.chat, 'deleteChatStickerSet')
     return this.telegram.deleteChatStickerSet(this.chat.id)
   }
 
   /**
-<<<<<<< HEAD
-=======
    * Use this method to create a topic in a forum supergroup chat. The bot must be an administrator in the chat for this
    * to work and must have the can_manage_topics administrator rights. Returns information about the created topic as a
    * ForumTopic object.
    *
    * @see https://core.telegram.org/bots/api#createforumtopic
    */
-  createForumTopic(this: Context, ...args: Shorthand<'createForumTopic'>) {
+  createForumTopic(...args: Shorthand<'createForumTopic'>) {
     this.assert(this.chat, 'createForumTopic')
     return this.telegram.createForumTopic(this.chat.id, ...args)
   }
@@ -1156,7 +999,7 @@
    *
    * @see https://core.telegram.org/bots/api#editforumtopic
    */
-  editForumTopic(this: Context, extra: tt.ExtraEditForumTopic) {
+  editForumTopic(extra: tt.ExtraEditForumTopic) {
     this.assert(this.chat, 'editForumTopic')
     this.assert(this.message?.message_thread_id, 'editForumTopic')
     return this.telegram.editForumTopic(
@@ -1173,7 +1016,7 @@
    *
    * @see https://core.telegram.org/bots/api#closeforumtopic
    */
-  closeForumTopic(this: Context) {
+  closeForumTopic() {
     this.assert(this.chat, 'closeForumTopic')
     this.assert(this.message?.message_thread_id, 'closeForumTopic')
 
@@ -1190,7 +1033,7 @@
    *
    * @see https://core.telegram.org/bots/api#reopenforumtopic
    */
-  reopenForumTopic(this: Context) {
+  reopenForumTopic() {
     this.assert(this.chat, 'reopenForumTopic')
     this.assert(this.message?.message_thread_id, 'reopenForumTopic')
 
@@ -1207,7 +1050,7 @@
    *
    * @see https://core.telegram.org/bots/api#deleteforumtopic
    */
-  deleteForumTopic(this: Context) {
+  deleteForumTopic() {
     this.assert(this.chat, 'deleteForumTopic')
     this.assert(this.message?.message_thread_id, 'deleteForumTopic')
 
@@ -1223,7 +1066,7 @@
    *
    * @see https://core.telegram.org/bots/api#unpinallforumtopicmessages
    */
-  unpinAllForumTopicMessages(this: Context) {
+  unpinAllForumTopicMessages() {
     this.assert(this.chat, 'unpinAllForumTopicMessages')
     this.assert(this.message?.message_thread_id, 'unpinAllForumTopicMessages')
 
@@ -1237,7 +1080,7 @@
    * @deprecated use {@link Telegram.setStickerPositionInSet}
    * @see https://core.telegram.org/bots/api#setstickerpositioninset
    */
-  setStickerPositionInSet(this: Context, sticker: string, position: number) {
+  setStickerPositionInSet(sticker: string, position: number) {
     return this.telegram.setStickerPositionInSet(sticker, position)
   }
 
@@ -1245,10 +1088,7 @@
    * @deprecated use {@link Telegram.setStickerSetThumb}
    * @see https://core.telegram.org/bots/api#setstickersetthumb
    */
-  setStickerSetThumb(
-    this: Context,
-    ...args: Parameters<Telegram['setStickerSetThumb']>
-  ) {
+  setStickerSetThumb(...args: Parameters<Telegram['setStickerSetThumb']>) {
     return this.telegram.setStickerSetThumb(...args)
   }
 
@@ -1256,12 +1096,11 @@
    * @deprecated use {@link Telegram.deleteStickerFromSet}
    * @see https://core.telegram.org/bots/api#deletestickerfromset
    */
-  deleteStickerFromSet(this: Context, sticker: string) {
+  deleteStickerFromSet(sticker: string) {
     return this.telegram.deleteStickerFromSet(sticker)
   }
 
   /**
->>>>>>> e5f3dbc5
    * @see https://core.telegram.org/bots/api#uploadstickerfile
    */
   uploadStickerFile(...args: Shorthand<'uploadStickerFile'>) {
