--- conflicted
+++ resolved
@@ -3,13 +3,7 @@
 import * as https from 'https'
 import * as tg from 'typegram'
 import * as tt from './telegram-types'
-<<<<<<< HEAD
 import { Composer, noop } from './composer'
-=======
-import { Composer } from './composer'
-import { MaybePromise } from './util'
-import ApiClient from './core/network/client'
->>>>>>> e5f3dbc5
 import { compactOptions } from './core/helpers/compact'
 import Context from './context'
 import d from 'debug'
@@ -123,7 +117,7 @@
     return false
   }
 
-  private handleError = (err: unknown, ctx?: C): Promise<void> => {
+  private handleError = (err: unknown, ctx: C): Promise<void> => {
     if (ctx) console.error('Unhandled error while processing', ctx.update)
     throw err
   }
@@ -198,13 +192,7 @@
 
   private startPolling(allowedUpdates: tt.UpdateType[] = []) {
     this.polling = new Polling(this.telegram, allowedUpdates)
-<<<<<<< HEAD
-    void this.polling.loop(this.handleUpdate)
-=======
-    return this.polling.loop(async (update) => {
-      await this.handleUpdate(update)
-    })
->>>>>>> e5f3dbc5
+    return this.polling.loop(this.handleUpdate)
   }
 
   private startWebhook(
